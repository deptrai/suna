--- conflicted
+++ resolved
@@ -30,13 +30,8 @@
   DialogFooter,
 } from '@/components/ui/dialog';
 import GitHubSignIn from '@/components/GithubSignIn';
-<<<<<<< HEAD
-import { EpsilonLogo } from '@/components/sidebar/epsilon-logo';
-import { Ripple } from '@/components/ui/ripple';
-=======
 import { KortixLogo } from '@/components/sidebar/kortix-logo';
 import { AnimatedBg } from '@/components/home/ui/AnimatedBg';
->>>>>>> 3faa9d7d
 import { ReleaseBadge } from '@/components/auth/release-badge';
 
 function LoginContent() {
@@ -269,21 +264,6 @@
   }
 
   return (
-<<<<<<< HEAD
-      <div className="min-h-screen bg-background relative">
-        <div className="absolute top-6 left-6 z-10">
-            <EpsilonLogo size={28} />
-        </div>
-        <div className="flex min-h-screen">
-          <div className="relative flex-1 flex items-center justify-center p-4 lg:p-8">
-            <div className="w-full max-w-sm">
-              <div className="mb-4 flex items-center flex-col gap-3 sm:gap-4 justify-center">
-                {/* <ReleaseBadge className='mb-2 sm:mb-4' text="Custom Agents, Playbooks, and more!" /> */}
-                <h1 className="text-xl sm:text-2xl font-semibold text-foreground text-center leading-tight">
-                  {isSignUp ? 'Create your account' : 'Log into your account'}
-                </h1>
-              </div>
-=======
     <div className="min-h-screen bg-background relative">
       <div className="absolute top-6 left-6 z-10">
         <Link href="/" className="flex items-center space-x-2">
@@ -298,7 +278,6 @@
                 {isSignUp ? 'Create your account' : 'Log into your account'}
               </h1>
             </div>
->>>>>>> 3faa9d7d
             <div className="space-y-3 mb-4">
               <GoogleSignIn returnUrl={returnUrl || undefined} />
               <GitHubSignIn returnUrl={returnUrl || undefined} />
