import { backendApi } from '@/lib/api-client';
import { Metadata } from 'next';

export async function generateMetadata({ params }: { params: Promise<{ shareId: string }> }): Promise<Metadata> {
  const { shareId: templateId } = await params;

  try {
    const response = await fetch(`${process.env.NEXT_PUBLIC_BACKEND_URL || 'http://localhost:8000'}/api/templates/public/${templateId}`);

    if (!response.ok) {
      throw new Error('Template not found');
    }

    const template = await response.json();
<<<<<<< HEAD
    
    const title = `${template.name} - AI Agent Template | Epsilon Chainlens`;
=======

    const title = `${template.name} - AI Agent Template | Kortix`;
>>>>>>> 3faa9d7d
    const description = template.description || 'Discover and install this AI agent template to enhance your workflow with powerful automation capabilities.';

    const ogImage = `${process.env.NEXT_PUBLIC_URL}/api/og/template?shareId=${templateId}`;

    return {
      title,
      description,
      openGraph: {
        title,
        description,
        type: 'website',
        url: `${process.env.NEXT_PUBLIC_URL}/templates/${templateId}`,
        images: [
          {
            url: ogImage,
            width: 1200,
            height: 630,
            alt: template.name,
          }
        ],
      },
      twitter: {
        card: 'summary_large_image',
        title,
        description,
        images: [ogImage],
      },
    };
  } catch (error) {
    return {
<<<<<<< HEAD
      title: 'AI Agent Template | Epsilon Chainlens',
      description: 'Discover and install AI agent templates to enhance your workflow with powerful automation capabilities.',
      openGraph: {
        title: 'AI Agent Template | Epsilon Chainlens',
=======
      title: 'AI Agent Template | Kortix',
      description: 'Discover and install AI agent templates to enhance your workflow with powerful automation capabilities.',
      openGraph: {
        title: 'AI Agent Template | Kortix',
>>>>>>> 3faa9d7d
        description: 'Discover and install AI agent templates to enhance your workflow with powerful automation capabilities.',
        type: 'website',
        url: `${process.env.NEXT_PUBLIC_URL}/templates/${templateId}`,
        images: [
          {
            url: `${process.env.NEXT_PUBLIC_URL}/share-page/og-fallback.png`,
            width: 1200,
            height: 630,
<<<<<<< HEAD
            alt: 'Epsilon Chainlens AI Agent Template',
=======
            alt: 'Kortix AI Agent Template',
>>>>>>> 3faa9d7d
          }
        ],
      },
    };
  }
}

export default function TemplateLayout({
  children,
}: {
  children: React.ReactNode;
}) {
  return <>{children}</>;
} <|MERGE_RESOLUTION|>--- conflicted
+++ resolved
@@ -12,13 +12,8 @@
     }
 
     const template = await response.json();
-<<<<<<< HEAD
-    
-    const title = `${template.name} - AI Agent Template | Epsilon Chainlens`;
-=======
 
     const title = `${template.name} - AI Agent Template | Kortix`;
->>>>>>> 3faa9d7d
     const description = template.description || 'Discover and install this AI agent template to enhance your workflow with powerful automation capabilities.';
 
     const ogImage = `${process.env.NEXT_PUBLIC_URL}/api/og/template?shareId=${templateId}`;
@@ -49,17 +44,10 @@
     };
   } catch (error) {
     return {
-<<<<<<< HEAD
-      title: 'AI Agent Template | Epsilon Chainlens',
-      description: 'Discover and install AI agent templates to enhance your workflow with powerful automation capabilities.',
-      openGraph: {
-        title: 'AI Agent Template | Epsilon Chainlens',
-=======
       title: 'AI Agent Template | Kortix',
       description: 'Discover and install AI agent templates to enhance your workflow with powerful automation capabilities.',
       openGraph: {
         title: 'AI Agent Template | Kortix',
->>>>>>> 3faa9d7d
         description: 'Discover and install AI agent templates to enhance your workflow with powerful automation capabilities.',
         type: 'website',
         url: `${process.env.NEXT_PUBLIC_URL}/templates/${templateId}`,
@@ -68,11 +56,7 @@
             url: `${process.env.NEXT_PUBLIC_URL}/share-page/og-fallback.png`,
             width: 1200,
             height: 630,
-<<<<<<< HEAD
-            alt: 'Epsilon Chainlens AI Agent Template',
-=======
             alt: 'Kortix AI Agent Template',
->>>>>>> 3faa9d7d
           }
         ],
       },
