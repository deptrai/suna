--- conflicted
+++ resolved
@@ -37,13 +37,8 @@
 import Image from 'next/image';
 import { useTheme } from 'next-themes';
 import ColorThief from 'colorthief';
-<<<<<<< HEAD
-import { EpsilonLogo } from '@/components/sidebar/epsilon-logo';
-import { DynamicIcon } from 'lucide-react/dynamic';
-=======
 import { AgentAvatar } from '@/components/thread/content/agent-avatar';
 import { KortixLogo } from '@/components/sidebar/kortix-logo';
->>>>>>> 3faa9d7d
 
 interface MarketplaceTemplate {
   template_id: string;
@@ -55,7 +50,7 @@
   agentpress_tools: Record<string, any>;
   tags: string[];
   is_public: boolean;
-  is_epsilon_team: boolean;
+  is_kortix_team: boolean;
   marketplace_published_at: string | null;
   download_count: number;
   created_at: string;
@@ -410,15 +405,7 @@
             <div className="flex h-14 items-center">
               <div className="flex items-center">
                 <Link href="/" className="flex items-center">
-<<<<<<< HEAD
-                  <img 
-                    src={resolvedTheme === 'dark' ? '/chainlens-logo-white.svg' : '/chainlens-logo.svg'}
-                    alt="Chainlens"
-                    className="h-6 opacity-70"
-                  />
-=======
                   <KortixLogo size={24} />
->>>>>>> 3faa9d7d
                 </Link>
               </div>
               <div className="flex items-center space-x-3 ml-auto">
@@ -495,13 +482,8 @@
               </div>
               <div className="space-y-4">
                 <div>
-<<<<<<< HEAD
-                  <h1 className="text-3xl font-bold tracking-tight">{template.name}</h1>
-                  {template.is_epsilon_team && (
-=======
                   <h1 className="text-3xl font-medium tracking-tight">{template.name}</h1>
                   {template.is_kortix_team && (
->>>>>>> 3faa9d7d
                     <Badge variant="secondary" className="mt-2 bg-primary/10 text-primary">
                       <Sparkles className="w-3 h-3 mr-1" />
                       Official Template
