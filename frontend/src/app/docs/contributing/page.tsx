--- conflicted
+++ resolved
@@ -19,13 +19,8 @@
   return (
     <>
       <DocsHeader
-<<<<<<< HEAD
-        title="Contributing to Chainlens"
-        description="Help make Chainlens better for everyone! We welcome contributions from the community"
-=======
         title="Contributing to Kortix"
         description="Help make Kortix better for everyone! We welcome contributions from the community"
->>>>>>> 3faa9d7d
         breadcrumbs={breadcrumbs}
         lastUpdated="August 2025"
         showSeparator
@@ -43,7 +38,7 @@
         <DocsBullets variant="check" spacing="default" className="mb-8">
           <DocsBulletItem
             title="Fork the Repository"
-            description="Create your own fork of the Epsilon repository on GitHub"
+            description="Create your own fork of the Kortix repository on GitHub"
           />
           <DocsBulletItem
             title="Clone Locally"
@@ -64,7 +59,7 @@
         <DocsBody className="mb-8">
           <h2 id="ways-to-contribute">Ways to Contribute</h2>
           <p className="text-lg mb-6">
-            There are many ways to help improve Epsilon:
+            There are many ways to help improve Kortix:
           </p>
         </DocsBody>
         <div className="grid grid-cols-1 md:grid-cols-2 gap-6 mb-8">
@@ -234,7 +229,7 @@
               {
                 label: 'View Discussions',
                 variant: 'default',
-                onClick: () => window.open('https://github.com/deptrai/chainlens/issues', '_blank')
+                onClick: () => window.open('https://github.com/kortix-ai/suna/issues', '_blank')
               }
             ]}
           />
