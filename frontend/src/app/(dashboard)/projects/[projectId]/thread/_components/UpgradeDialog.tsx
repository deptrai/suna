import React, { useState } from 'react';
import { Brain, Clock, Crown, Sparkles, Zap } from 'lucide-react';
import { UpgradeDialog as UnifiedUpgradeDialog } from '@/components/ui/upgrade-dialog';
import { BillingModal } from '@/components/billing/billing-modal';

interface UpgradeDialogProps {
  open: boolean;
  onOpenChange: (open: boolean) => void;
  onDismiss: () => void;
}

export function UpgradeDialog({ open, onOpenChange, onDismiss }: UpgradeDialogProps) {
  const [showBillingModal, setShowBillingModal] = useState(false);

  const handleUpgradeClick = () => {
    // Close the upgrade dialog and open the billing modal
    onOpenChange(false);
    setShowBillingModal(true);
    localStorage.setItem('chainlens_upgrade_dialog_displayed', 'true');
  };

  const handleBillingModalClose = (isOpen: boolean) => {
    setShowBillingModal(isOpen);
    if (!isOpen) {
      // If billing modal is closed, we can consider the upgrade flow complete
      onDismiss();
    }
  };

  return (
    <>
      <UnifiedUpgradeDialog
        open={open}
        onOpenChange={onOpenChange}
        icon={Crown}
<<<<<<< HEAD
        title="Unlock the Full Chainlens Experience"
        description="Upgrade to unlock Chainlens's full potential. Access our most powerful AI models and enhanced capabilities."
=======
        title="Unlock the Full Kortix Experience"
        description="Upgrade to unlock Kortix's full potential. Access our most powerful AI models and enhanced capabilities."
>>>>>>> 3faa9d7d
        theme="primary"
        size="sm"
        preventOutsideClick={true}
        actions={[
          {
            label: "Maybe Later",
            onClick: onDismiss,
            variant: "outline"
          },
          {
            label: "Upgrade Now",
            onClick: handleUpgradeClick,
            icon: Sparkles
          }
        ]}
      >
        <div className="py-4">
          <h3 className="text-sm font-medium text-slate-700 dark:text-slate-300 mb-3">Pro Benefits</h3>

          <div className="space-y-3">
            <div className="flex items-start">
              <div className="rounded-full bg-secondary/10 p-2 flex-shrink-0 mt-0.5">
                <Brain className="h-4 w-4 text-secondary" />
              </div>
              <div className="ml-3">
                <h4 className="text-sm font-medium text-slate-900 dark:text-slate-100">Advanced AI Models</h4>
                <p className="text-xs text-slate-500 dark:text-slate-400">Get access to advanced models suited for complex tasks</p>
              </div>
            </div>

            <div className="flex items-start">
              <div className="rounded-full bg-secondary/10 p-2 flex-shrink-0 mt-0.5">
                <Zap className="h-4 w-4 text-secondary" />
              </div>
              <div className="ml-3">
                <h4 className="text-sm font-medium text-slate-900 dark:text-slate-100">Faster Responses</h4>
                <p className="text-xs text-slate-500 dark:text-slate-400">Get access to faster models that breeze through your tasks</p>
              </div>
            </div>

            <div className="flex items-start">
              <div className="rounded-full bg-secondary/10 p-2 flex-shrink-0 mt-0.5">
                <Clock className="h-4 w-4 text-secondary" />
              </div>
              <div className="ml-3">
                <h4 className="text-sm font-medium text-slate-900 dark:text-slate-100">Higher Usage Limits</h4>
                <p className="text-xs text-slate-500 dark:text-slate-400">Enjoy more conversations and longer run durations</p>
              </div>
            </div>
          </div>
        </div>
      </UnifiedUpgradeDialog>

      {/* Billing Modal */}
      <BillingModal
        open={showBillingModal}
        onOpenChange={handleBillingModalClose}
        returnUrl={typeof window !== 'undefined' ? window?.location?.href || '/' : '/'}
        showUsageLimitAlert={true}
      />
    </>
  );
} <|MERGE_RESOLUTION|>--- conflicted
+++ resolved
@@ -16,7 +16,7 @@
     // Close the upgrade dialog and open the billing modal
     onOpenChange(false);
     setShowBillingModal(true);
-    localStorage.setItem('chainlens_upgrade_dialog_displayed', 'true');
+    localStorage.setItem('suna_upgrade_dialog_displayed', 'true');
   };
 
   const handleBillingModalClose = (isOpen: boolean) => {
@@ -33,13 +33,8 @@
         open={open}
         onOpenChange={onOpenChange}
         icon={Crown}
-<<<<<<< HEAD
-        title="Unlock the Full Chainlens Experience"
-        description="Upgrade to unlock Chainlens's full potential. Access our most powerful AI models and enhanced capabilities."
-=======
         title="Unlock the Full Kortix Experience"
         description="Upgrade to unlock Kortix's full potential. Access our most powerful AI models and enhanced capabilities."
->>>>>>> 3faa9d7d
         theme="primary"
         size="sm"
         preventOutsideClick={true}
