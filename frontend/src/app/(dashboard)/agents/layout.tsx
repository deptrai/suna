--- conflicted
+++ resolved
@@ -2,19 +2,11 @@
 import { redirect } from 'next/navigation';
 
 export const metadata: Metadata = {
-<<<<<<< HEAD
-  title: 'Agent Conversation | Epsilon Chainlens',
-  description: 'Interactive agent conversation powered by Epsilon Chainlens',
-  openGraph: {
-    title: 'Agent Conversation | Epsilon Chainlens',
-    description: 'Interactive agent conversation powered by Epsilon Chainlens',
-=======
   title: 'Agent Conversation | Kortix',
   description: 'Interactive agent conversation powered by Kortix',
   openGraph: {
     title: 'Agent Conversation | Kortix',
     description: 'Interactive agent conversation powered by Kortix',
->>>>>>> 3faa9d7d
     type: 'website',
   },
 };
