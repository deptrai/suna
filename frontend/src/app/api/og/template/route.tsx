--- conflicted
+++ resolved
@@ -56,7 +56,7 @@
               textAlign: 'center',
             }}
           >
-            {template.is_epsilon_team && (
+            {template.is_kortix_team && (
               <div
                 style={{
                   display: 'flex',
@@ -167,11 +167,7 @@
                 bottom: '40px',
               }}
             >
-<<<<<<< HEAD
-              <span style={{ color: '#64748b', fontSize: '20px' }}>Epsilon Chainlens</span>
-=======
               <span style={{ color: '#64748b', fontSize: '20px' }}>Kortix</span>
->>>>>>> 3faa9d7d
               <span style={{ color: '#334155', fontSize: '20px' }}>•</span>
               <span style={{ color: '#64748b', fontSize: '20px' }}>AI Agent Marketplace</span>
             </div>
@@ -232,11 +228,7 @@
                 color: '#94a3b8',
               }}
             >
-<<<<<<< HEAD
-              Discover powerful AI agents on Epsilon Chainlens
-=======
               Discover powerful AI agents on Kortix
->>>>>>> 3faa9d7d
             </p>
           </div>
         </div>
