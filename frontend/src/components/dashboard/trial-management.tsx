'use client';

import { useState } from 'react';
import { useTrialStatus } from '@/hooks/react-query/billing/use-trial-status';
import { useCancelTrial } from '@/hooks/react-query/billing/use-cancel-trial';
import { useAuth } from '@/components/AuthProvider';
import {
  Card,
  CardContent,
  CardDescription,
  CardHeader,
  CardTitle,
} from '@/components/ui/card';
import {
  AlertDialog,
  AlertDialogAction,
  AlertDialogCancel,
  AlertDialogContent,
  AlertDialogDescription,
  AlertDialogFooter,
  AlertDialogHeader,
  AlertDialogTitle,
} from '@/components/ui/alert-dialog';
import { Button } from '@/components/ui/button';
import { Badge } from '@/components/ui/badge';
import { Sparkles, AlertTriangle, Calendar } from 'lucide-react';
import { formatDistanceToNow, format } from 'date-fns';

export function TrialManagement() {
  const [showCancelDialog, setShowCancelDialog] = useState(false);
  const { user } = useAuth();
  const { data: trialStatus, isLoading } = useTrialStatus(!!user);
  const cancelTrialMutation = useCancelTrial();

  if (isLoading || !trialStatus) {
    return null;
  }
  if (trialStatus.trial_status !== 'active') {
    return null;
  }

  const handleCancelTrial = async () => {
    try {
      await cancelTrialMutation.mutateAsync();
      setShowCancelDialog(false);
    } catch (error) {
      console.error('Failed to cancel trial:', error);
    }
  };

  const trialEndsAt = trialStatus.trial_ends_at ? new Date(trialStatus.trial_ends_at) : null;

  return (
    <>
      <Card className="border-primary/20 bg-primary/5">
        <CardHeader>
          <div className="flex items-center justify-between">
            <div className="flex items-center gap-2">
              <Sparkles className="h-5 w-5 text-primary" />
              <CardTitle>Free Trial Active</CardTitle>
            </div>
          </div>
          <CardDescription>
            You're currently on a 7-day free trial with $5 in credits
          </CardDescription>
        </CardHeader>
        <CardContent className="space-y-4">
          <div className="grid grid-cols-2 gap-4 text-sm">
            <div className="space-y-1">
              <p className="text-muted-foreground flex items-center gap-1">
                <Calendar className="h-3 w-3" />
                Trial ends
              </p>
              <p className="font-medium">
                {trialEndsAt ? format(trialEndsAt, 'MMM d, yyyy') : 'Unknown'}
              </p>
            </div>
          </div>
          <div className="flex gap-2 pt-2">
            <Button
              variant="outline"
              onClick={() => setShowCancelDialog(true)}
              disabled={cancelTrialMutation.isPending}
            >
              Cancel Trial
            </Button>
          </div>
        </CardContent>
      </Card>

      <AlertDialog open={showCancelDialog} onOpenChange={setShowCancelDialog}>
        <AlertDialogContent>
          <AlertDialogHeader>
            <AlertDialogTitle className="flex items-center gap-2">
              <AlertTriangle className="h-5 w-5 text-destructive" />
              Cancel Free Trial?
            </AlertDialogTitle>
            <AlertDialogDescription className="space-y-3">
              <p>
                Are you sure you want to cancel your free trial? This action cannot be undone.
              </p>
              <ul className="space-y-2 text-sm">
                <li className="flex items-start gap-2">
                  <span className="text-destructive mt-0.5">•</span>
                  <span>You will immediately lose access to all platform features</span>
                </li>
                <li className="flex items-start gap-2">
                  <span className="text-destructive mt-0.5">•</span>
                  <span>Your remaining trial credits will be removed</span>
                </li>
                <li className="flex items-start gap-2">
                  <span className="text-destructive mt-0.5">•</span>
                  <span>You won't be able to start another trial</span>
                </li>
              </ul>
              <p className="text-muted-foreground text-sm pt-2">
<<<<<<< HEAD
                To continue using Chainlens after cancelling, you'll need to purchase a subscription.
=======
                To continue using Kortix after cancelling, you'll need to purchase a subscription.
>>>>>>> 3faa9d7d
              </p>
            </AlertDialogDescription>
          </AlertDialogHeader>
          <AlertDialogFooter>
            <AlertDialogCancel disabled={cancelTrialMutation.isPending}>
              Keep Trial
            </AlertDialogCancel>
            <AlertDialogAction
              onClick={handleCancelTrial}
              disabled={cancelTrialMutation.isPending}
              className="bg-destructive hover:bg-destructive/90"
            >
              {cancelTrialMutation.isPending ? 'Cancelling...' : 'Cancel Trial'}
            </AlertDialogAction>
          </AlertDialogFooter>
        </AlertDialogContent>
      </AlertDialog>
    </>
  );
} <|MERGE_RESOLUTION|>--- conflicted
+++ resolved
@@ -114,11 +114,7 @@
                 </li>
               </ul>
               <p className="text-muted-foreground text-sm pt-2">
-<<<<<<< HEAD
-                To continue using Chainlens after cancelling, you'll need to purchase a subscription.
-=======
                 To continue using Kortix after cancelling, you'll need to purchase a subscription.
->>>>>>> 3faa9d7d
               </p>
             </AlertDialogDescription>
           </AlertDialogHeader>
