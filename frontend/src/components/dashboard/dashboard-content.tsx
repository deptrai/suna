--- conflicted
+++ resolved
@@ -72,13 +72,11 @@
   const [configAgentId, setConfigAgentId] = useState<string | null>(null);
   const [isRedirecting, setIsRedirecting] = useState(false);
   const [autoSubmit, setAutoSubmit] = useState(false);
-<<<<<<< HEAD
-=======
   const [selectedMode, setSelectedMode] = useState<string | null>(null);
   const [viewMode, setViewMode] = useState<'super-worker' | 'worker-templates'>('super-worker');
   const [selectedCharts, setSelectedCharts] = useState<string[]>([]);
   const [selectedOutputFormat, setSelectedOutputFormat] = useState<string | null>(null);
-  
+
   // Reset data selections when mode changes
   React.useEffect(() => {
     if (selectedMode !== 'data') {
@@ -86,7 +84,6 @@
       setSelectedOutputFormat(null);
     }
   }, [selectedMode]);
->>>>>>> 1c854803
   const {
     selectedAgentId,
     setSelectedAgent,
@@ -369,38 +366,6 @@
 
         <div className="flex-1 overflow-y-auto">
           <div className="min-h-full flex flex-col">
-<<<<<<< HEAD
-            {/* {(
-              <div className="flex justify-center px-4 pt-4 md:pt-8">
-                <ReleaseBadge className='hover:cursor-pointer' text="Custom Agents, Playbooks, and more!" link="/agents?tab=my-agents" />
-              </div>
-            )} */}
-            <div className="flex-1 flex items-center justify-center px-4 py-8">
-              <div className="w-full max-w-[850px] flex flex-col items-center justify-center space-y-4 md:space-y-6">
-                <div className="flex flex-col items-center text-center w-full">
-                  <p
-                    className="tracking-tight text-2xl md:text-4xl font-medium text-foreground/90"
-                    data-tour="dashboard-title"
-                  >
-                    What would you like to do today?
-                  </p>
-                </div>
-                <div className="w-full" data-tour="chat-input">
-                  <ChatInput
-                    ref={chatInputRef}
-                    onSubmit={handleSubmit}
-                    loading={isSubmitting || isRedirecting}
-                    placeholder="Describe what you need help with..."
-                    value={inputValue}
-                    onChange={setInputValue}
-                    hideAttachments={false}
-                    selectedAgentId={selectedAgentId}
-                    onAgentSelect={setSelectedAgent}
-                    enableAdvancedConfig={true}
-                    onConfigureAgent={(agentId) => {
-                      setConfigAgentId(agentId);
-                      setShowConfigDialog(true);
-=======
             {/* Tabs at the top */}
             {(isStagingMode() || isLocalMode()) && (
               <div className="px-4 pt-4 pb-4">
@@ -425,30 +390,18 @@
                       setViewMode('worker-templates');
                       setSelectedMode(null);
                       router.push('/dashboard?tab=worker-templates');
->>>>>>> 1c854803
                     }}
-                  />
+                    className={cn(
+                      "px-4 py-2 text-sm font-medium rounded-lg transition-all duration-200",
+                      viewMode === 'worker-templates'
+                        ? "bg-background text-foreground shadow-sm"
+                        : "text-muted-foreground hover:text-foreground"
+                    )}
+                  >
+                    AI Worker Templates
+                  </button>
                 </div>
-
-                {/* Examples section - right after chat input */}
-                {/* <div className="w-full pt-2" data-tour="examples">
-                  <Examples
-                    onSelectPrompt={setInputValue}
-                    count={isMobile ? 2 : 4}
-                  />
-                </div> */}
-
-                {/* AgentExamples section - commented out */}
-                {/* <div className="w-full pt-2" data-tour="examples">
-                  <AgentExamples 
-                    selectedAgentId={selectedAgentId}
-                    onSelectPrompt={setInputValue} 
-                    count={isMobile ? 4 : 8} 
-                  />
-                </div> */}
               </div>
-<<<<<<< HEAD
-=======
             )}
 
             {/* Centered content area */}
@@ -526,28 +479,18 @@
                   )}
                 </div>
               )}
->>>>>>> 1c854803
             </div>
-            {/* {enabledEnvironment && (
-              <div className="w-full px-4 pb-8" data-tour="custom-agents">
-                <div className="max-w-7xl mx-auto">
-                  <CustomAgentsSection
-                    onAgentSelect={setSelectedAgent}
-                  />
-                </div>
-              </div>
-            )} */}
           </div>
+
+          <BillingErrorAlert
+            message={billingError?.message}
+            currentUsage={billingError?.currentUsage}
+            limit={billingError?.limit}
+            accountId={personalAccount?.account_id}
+            onDismiss={clearBillingError}
+            isOpen={!!billingError}
+          />
         </div>
-
-        <BillingErrorAlert
-          message={billingError?.message}
-          currentUsage={billingError?.currentUsage}
-          limit={billingError?.limit}
-          accountId={personalAccount?.account_id}
-          onDismiss={clearBillingError}
-          isOpen={!!billingError}
-        />
       </div>
 
       {agentLimitData && (
