import type { ElementType } from 'react';
import {
  FileText,
  Terminal,
  ExternalLink,
  FileEdit,
  Search,
  Globe,
  Code,
  MessageSquare,
  Folder,
  FileX,
  CloudUpload,
  Wrench,
  Cog,
  Network,
  FileSearch,
  FilePlus,
  PlugIcon,
  BookOpen,
  MessageCircleQuestion,
  CheckCircle2,
  Table2,
  ListTodo,
  List,
} from 'lucide-react';

// Flag to control whether tool result messages are rendered
export const SHOULD_RENDER_TOOL_RESULTS = false;

// Helper function to safely parse JSON strings from content/metadata
export function safeJsonParse<T>(
  jsonString: string | undefined | null,
  fallback: T,
): T {
  if (!jsonString) {
    return fallback;
  }
  
  try {
    // First attempt: Parse as normal JSON
    const parsed = JSON.parse(jsonString);
    
    // Check if the result is a string that looks like JSON (double-escaped case)
    if (typeof parsed === 'string' && 
        (parsed.startsWith('{') || parsed.startsWith('['))) {
      try {
        // Second attempt: Parse the string result as JSON (handles double-escaped)
        return JSON.parse(parsed) as T;
      } catch (innerError) {
        // If inner parse fails, return the first parse result
        return parsed as unknown as T;
      }
    }
    
    return parsed as T;
  } catch (outerError) {
    // If the input is already an object/array (shouldn't happen but just in case)
    if (typeof jsonString === 'object') {
      return jsonString as T;
    }
    
    // Try one more time in case it's a plain string that should be returned as-is
    if (typeof jsonString === 'string') {
      // Check if it's a string representation of a simple value
      if (jsonString === 'true') return true as unknown as T;
      if (jsonString === 'false') return false as unknown as T;
      if (jsonString === 'null') return null as unknown as T;
      if (!isNaN(Number(jsonString))) return Number(jsonString) as unknown as T;
      
      // Return as string if it doesn't look like JSON
      if (!jsonString.startsWith('{') && !jsonString.startsWith('[')) {
        return jsonString as unknown as T;
      }
    }
    
    // console.warn('Failed to parse JSON string:', jsonString, outerError); // Optional: log errors
    return fallback;
  }
}

// Helper function to get an icon based on tool name
export const getToolIcon = (toolName: string): ElementType => {
  switch (toolName?.toLowerCase()) {
    case 'web-browser-takeover':
    case 'browser-navigate-to':
    case 'browser-click-element':
    case 'browser-input-text':
    case 'browser-scroll-down':
    case 'browser-scroll-up':
    case 'browser-click-coordinates':
    case 'browser-send-keys':
    case 'browser-switch-tab':
    case 'browser-go-back':
    case 'browser-close-tab':
    case 'browser-drag-drop':
    case 'browser-get-dropdown-options':
    case 'browser-select-dropdown-option':
    case 'browser-scroll-to-text':
    case 'browser-wait':
      return Globe;

    // File operations
    case 'create-file':
      return FileEdit;
    case 'str-replace':
      return FileSearch;
    case 'full-file-rewrite':
      return FilePlus;
    case 'read-file':
      return FileText;
    case 'edit-file':
      return FileEdit;

    // Task operations
    case 'create-tasks':
      return List;
    case 'update-tasks':
      return ListTodo;

    // Shell commands
    case 'execute-command':
      return Terminal;
    case 'check-command-output':
      return Terminal;
    case 'terminate-command':
      return Terminal;

    // Web operations
    case 'web-search':
      return Search;
    case 'crawl-webpage':
      return Globe;
    case 'scrape-webpage':
        return Globe;

    // API and data operations
    case 'call-data-provider':
      return ExternalLink;
    case 'get-data-provider-endpoints':
      return Network;
    case 'execute-data-provider-call':
      return Network;

    // Sheets tools
    case 'create-sheet':
    case 'update-sheet':
    case 'view-sheet':
    case 'analyze-sheet':
    case 'visualize-sheet':
    case 'format-sheet':
      return Table2;

    // Code operations
    case 'delete-file':
      return FileX;

    // Deployment
    case 'deploy-site':
      return CloudUpload;

    // Tools and utilities
    case 'execute-code':
      return Code;

    // User interaction
    case 'ask':
      return MessageCircleQuestion;

    // Task completion
    case 'complete':
      return CheckCircle2;

    default:
      if (toolName?.startsWith('mcp_')) {
        const parts = toolName.split('_');
        if (parts.length >= 3) {
          const serverName = parts[1];
          const toolNamePart = parts.slice(2).join('_');
          
          // Map specific MCP tools to appropriate icons
          if (toolNamePart.includes('search') || toolNamePart.includes('web')) {
            return Search;
          } else if (toolNamePart.includes('research') || toolNamePart.includes('paper')) {
            return BookOpen;
          } else if (serverName === 'exa') {
            return Search; // Exa is primarily a search service
          }
        }
        return PlugIcon; // Default icon for MCP tools
      }
      
      // Add logging for debugging unhandled tool types
      console.log(
        `[PAGE] Using default icon for unknown tool type: ${toolName}`,
      );
      return Wrench; // Default icon for tools
  }
};

// Helper function to extract a primary parameter from XML/arguments
export const extractPrimaryParam = (
  toolName: string,
  content: string | undefined,
): string | null => {
  if (!content) return null;

  try {
    // Handle browser tools with a prefix check
    if (toolName?.toLowerCase().startsWith('browser-')) {
      // Try to extract URL for navigation
      const urlMatch = content.match(/url=(?:"|')([^"|']+)(?:"|')/);
      if (urlMatch) return urlMatch[1];

      // For other browser operations, extract the goal or action
      const goalMatch = content.match(/goal=(?:"|')([^"|']+)(?:"|')/);
      if (goalMatch) {
        const goal = goalMatch[1];
        return goal.length > 30 ? goal.substring(0, 27) + '...' : goal;
      }

      return null;
    }

    // Special handling for XML content - extract file_path from the actual attributes
    if (content.startsWith('<') && content.includes('>')) {
      const xmlAttrs = content.match(/<[^>]+\s+([^>]+)>/);
      if (xmlAttrs && xmlAttrs[1]) {
        const attrs = xmlAttrs[1].trim();
        const filePathMatch = attrs.match(/file_path=["']([^"']+)["']/);
        if (filePathMatch) {
          return filePathMatch[1].split('/').pop() || filePathMatch[1];
        }

        // Try to get command for execute-command
        if (toolName?.toLowerCase() === 'execute-command') {
          const commandMatch = attrs.match(/(?:command|cmd)=["']([^"']+)["']/);
          if (commandMatch) {
            const cmd = commandMatch[1];
            return cmd.length > 30 ? cmd.substring(0, 27) + '...' : cmd;
          }
        }
      }
    }

    // Simple regex for common parameters - adjust as needed
    let match: RegExpMatchArray | null = null;

    switch (toolName?.toLowerCase()) {
      // File operations
      case 'create-file':
      case 'full-file-rewrite':
      case 'read-file':
      case 'delete-file':
      case 'str-replace':
        // Try to match file_path attribute
        match = content.match(/file_path=(?:"|')([^"|']+)(?:"|')/);
        // Return just the filename part
        return match ? match[1].split('/').pop() || match[1] : null;
      case 'edit-file':
        // Try to match target_file attribute for edit-file
        match = content.match(/target_file=(?:"|')([^"|']+)(?:"|')/) || content.match(/<parameter\s+name=["']target_file["']>([^<]+)/i);
        // Return just the filename part
        return match ? (match[1].split('/').pop() || match[1]).trim() : null;

      // Shell commands
      case 'execute-command':
        // Extract command content
        match = content.match(/command=(?:"|')([^"|']+)(?:"|')/);
        if (match) {
          const cmd = match[1];
          return cmd.length > 30 ? cmd.substring(0, 27) + '...' : cmd;
        }
        return null;

      // Web search
      case 'web-search':
        match = content.match(/query=(?:"|')([^"|']+)(?:"|')/);
        return match
          ? match[1].length > 30
            ? match[1].substring(0, 27) + '...'
            : match[1]
          : null;

      // Data provider operations
      case 'call-data-provider':
        match = content.match(/service_name=(?:"|')([^"|']+)(?:"|')/);
        const route = content.match(/route=(?:"|')([^"|']+)(?:"|')/);
        return match && route
          ? `${match[1]}/${route[1]}`
          : match
            ? match[1]
            : null;

      // Deployment
      case 'deploy-site':
        match = content.match(/site_name=(?:"|')([^"|']+)(?:"|')/);
        return match ? match[1] : null;
    }

    return null;
  } catch (e) {
    console.warn('Error parsing tool parameters:', e);
    return null;
  }
};

const TOOL_DISPLAY_NAMES = new Map([
  ['execute-command', 'Executing Command'],
  ['check-command-output', 'Checking Command Output'],
  ['terminate-command', 'Terminating Command'],
  ['list-commands', 'Listing Commands'],
  
  ['create-file', 'Creating File'],
  ['delete-file', 'Deleting File'],
  ['full-file-rewrite', 'Rewriting File'],
  ['str-replace', 'Editing Text'],
  ['str_replace', 'Editing Text'],
  ['edit_file', 'AI File Edit'],
  ['edit-file', 'AI File Edit'],

  ['create-tasks', 'Creating Tasks'],
  ['update-tasks', 'Updating Tasks'],
  
  ['browser-click-element', 'Clicking Element'],
  ['browser-close-tab', 'Closing Tab'],
  ['browser-drag-drop', 'Dragging Element'],
  ['browser-get-dropdown-options', 'Getting Options'],
  ['browser-go-back', 'Going Back'],
  ['browser-input-text', 'Entering Text'],
  ['browser-navigate-to', 'Navigating to Page'],
  ['browser-scroll-down', 'Scrolling Down'],
  ['browser-scroll-to-text', 'Scrolling to Text'],
  ['browser-scroll-up', 'Scrolling Up'],
  ['browser-select-dropdown-option', 'Selecting Option'],
  ['browser-click-coordinates', 'Clicking Coordinates'],
  ['browser-send-keys', 'Pressing Keys'],
  ['browser-switch-tab', 'Switching Tab'],
  ['browser-wait', 'Waiting'],

  ['execute-data-provider-call', 'Calling data provider'],
  ['execute_data-provider_call', 'Calling data provider'],
  ['get-data-provider-endpoints', 'Getting endpoints'],
  
  ['deploy', 'Deploying'],
  ['ask', 'Ask'],
  ['create-tasks', 'Creating Tasks'],
  ['update-tasks', 'Updating Tasks'],
  ['complete', 'Completing Task'],
  ['crawl-webpage', 'Crawling Website'],
  ['expose-port', 'Exposing Port'],
  ['scrape-webpage', 'Scraping Website'],
  ['web-search', 'Searching Web'],
  ['see-image', 'Viewing Image'],
<<<<<<< HEAD
  ['create-presentation-outline', 'Creating Presentation Outline'],
  ['create-presentation', 'Creating Presentation'],
=======

  ['create-sheet', 'Creating Sheet'],
  ['update-sheet', 'Updating Sheet'],
  ['view-sheet', 'Viewing Sheet'],
  ['analyze-sheet', 'Analyzing Sheet'],
  ['visualize-sheet', 'Visualizing Sheet'],
  ['format-sheet', 'Formatting Sheet'],
>>>>>>> 33739679
  

  ['update-agent', 'Updating Agent'],
  ['get-current-agent-config', 'Getting Agent Config'],
  ['search-mcp-servers', 'Searching MCP Servers'],
  ['get-mcp-server-tools', 'Getting MCP Server Tools'],
  ['configure-mcp-server', 'Configuring MCP Server'],
  ['get-popular-mcp-servers', 'Getting Popular MCP Servers'],
  ['test-mcp-server-connection', 'Testing MCP Server Connection'],


  //V2

  ['execute_command', 'Executing Command'],
  ['check_command_output', 'Checking Command Output'],
  ['terminate_command', 'Terminating Command'],
  ['list_commands', 'Listing Commands'],
  
  ['create_file', 'Creating File'],
  ['delete_file', 'Deleting File'],
  ['full_file_rewrite', 'Rewriting File'],
  ['str_replace', 'Editing Text'],
  ['edit_file', 'AI File Edit'],
  
  ['browser_click_element', 'Clicking Element'],
  ['browser_close_tab', 'Closing Tab'],
  ['browser_drag_drop', 'Dragging Element'],
  ['browser_get_dropdown_options', 'Getting Options'],
  ['browser_go_back', 'Going Back'],
  ['browser_input_text', 'Entering Text'],
  ['browser_navigate_to', 'Navigating to Page'],
  ['browser_scroll_down', 'Scrolling Down'],
  ['browser_scroll_to_text', 'Scrolling to Text'],
  ['browser_scroll_up', 'Scrolling Up'],
  ['browser_select_dropdown_option', 'Selecting Option'],
  ['browser_click_coordinates', 'Clicking Coordinates'],
  ['browser_send_keys', 'Pressing Keys'],
  ['browser_switch_tab', 'Switching Tab'],
  ['browser_wait', 'Waiting'],

  ['execute_data_provider_call', 'Calling data provider'],
  ['get_data_provider_endpoints', 'Getting endpoints'],
  
  ['deploy', 'Deploying'],
  ['ask', 'Ask'],
  ['complete', 'Completing Task'],
  ['crawl_webpage', 'Crawling Website'],
  ['expose_port', 'Exposing Port'],
  ['scrape_webpage', 'Scraping Website'],
  ['web_search', 'Searching Web'],
  ['see_image', 'Viewing Image'],
  
  ['update_agent', 'Updating Agent'],
  ['get_current_agent_config', 'Getting Agent Config'],
  ['search_mcp_servers', 'Searching MCP Servers'],
  ['get_mcp_server_tools', 'Getting MCP Server Tools'],
  ['configure_mcp_server', 'Configuring MCP Server'],
  ['get_popular_mcp_servers', 'Getting Popular MCP Servers'],
  ['test_mcp_server_connection', 'Testing MCP Server Connection'],

]);


const MCP_SERVER_NAMES = new Map([
  ['exa', 'Exa Search'],
  ['github', 'GitHub'],
  ['notion', 'Notion'],
  ['slack', 'Slack'],
  ['filesystem', 'File System'],
  ['memory', 'Memory'],
]);

function formatMCPToolName(serverName: string, toolName: string): string {
  const serverMappings: Record<string, string> = {
    'exa': 'Exa Search',
    'github': 'GitHub',
    'notion': 'Notion', 
    'slack': 'Slack',
    'filesystem': 'File System',
    'memory': 'Memory',
    'anthropic': 'Anthropic',
    'openai': 'OpenAI',
    'composio': 'Composio',
    'langchain': 'LangChain',
    'llamaindex': 'LlamaIndex'
  };
  
  const formattedServerName = serverMappings[serverName.toLowerCase()] || 
    serverName.charAt(0).toUpperCase() + serverName.slice(1);
  
  let formattedToolName = toolName;
  
  if (toolName.includes('-')) {
    formattedToolName = toolName
      .split('-')
      .map(word => word.charAt(0).toUpperCase() + word.slice(1))
      .join(' ');
  }
  else if (toolName.includes('_')) {
    formattedToolName = toolName
      .split('_')
      .map(word => word.charAt(0).toUpperCase() + word.slice(1))
      .join(' ');
  }
  else if (/[a-z][A-Z]/.test(toolName)) {
    formattedToolName = toolName
      .replace(/([a-z])([A-Z])/g, '$1 $2')
      .split(' ')
      .map(word => word.charAt(0).toUpperCase() + word.slice(1))
      .join(' ');
  }
  else {
    formattedToolName = toolName.charAt(0).toUpperCase() + toolName.slice(1);
  }
  
  return `${formattedServerName}: ${formattedToolName}`;
}

export function getUserFriendlyToolName(toolName: string): string {
  if (toolName.startsWith('mcp_')) {
    const parts = toolName.split('_');
    if (parts.length >= 3) {
      const serverName = parts[1];
      const toolNamePart = parts.slice(2).join('_');
      return formatMCPToolName(serverName, toolNamePart);
    }
  }
  if (toolName.includes('-') && !TOOL_DISPLAY_NAMES.has(toolName)) {
    const parts = toolName.split('-');
    if (parts.length >= 2) {
      const serverName = parts[0];
      const toolNamePart = parts.slice(1).join('-');
      return formatMCPToolName(serverName, toolNamePart);
    }
  }
  return TOOL_DISPLAY_NAMES.get(toolName) || toolName;
}<|MERGE_RESOLUTION|>--- conflicted
+++ resolved
@@ -352,10 +352,8 @@
   ['scrape-webpage', 'Scraping Website'],
   ['web-search', 'Searching Web'],
   ['see-image', 'Viewing Image'],
-<<<<<<< HEAD
   ['create-presentation-outline', 'Creating Presentation Outline'],
   ['create-presentation', 'Creating Presentation'],
-=======
 
   ['create-sheet', 'Creating Sheet'],
   ['update-sheet', 'Updating Sheet'],
@@ -363,7 +361,6 @@
   ['analyze-sheet', 'Analyzing Sheet'],
   ['visualize-sheet', 'Visualizing Sheet'],
   ['format-sheet', 'Formatting Sheet'],
->>>>>>> 33739679
   
 
   ['update-agent', 'Updating Agent'],
