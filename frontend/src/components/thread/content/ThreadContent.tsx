import React, { useRef, useState, useCallback, useEffect, useMemo } from 'react';
import { CircleDashed, CheckCircle, AlertTriangle } from 'lucide-react';
import { UnifiedMessage, ParsedContent, ParsedMetadata } from '@/components/thread/types';
import { FileAttachmentGrid } from '@/components/thread/file-attachment';
import { useFilePreloader } from '@/hooks/react-query/files';
import { useAuth } from '@/components/AuthProvider';
import { Project } from '@/lib/api';
import {
    extractPrimaryParam,
    getToolIcon,
    getUserFriendlyToolName,
    safeJsonParse,
} from '@/components/thread/utils';
import { EpsilonLogo } from '@/components/sidebar/epsilon-logo';
import { AgentLoader } from './loader';
import { AgentAvatar, AgentName } from './agent-avatar';
import { parseXmlToolCalls, isNewXmlFormat } from '@/components/thread/tool-views/xml-parser';
import { ShowToolStream } from './ShowToolStream';
import { ComposioUrlDetector } from './composio-url-detector';
import { StreamingText } from './StreamingText';
import { HIDE_STREAMING_XML_TAGS } from '@/components/thread/utils';
import { useAgentsFromCache } from '@/hooks/react-query/agents/use-agents';


// Helper function to render all attachments as standalone messages
export function renderStandaloneAttachments(attachments: string[], fileViewerHandler?: (filePath?: string, filePathList?: string[]) => void, sandboxId?: string, project?: Project, alignRight: boolean = false) {
    if (!attachments || attachments.length === 0) return null;

    // Filter out empty strings and check if we have any valid attachments
    const validAttachments = attachments.filter(attachment => attachment && attachment.trim() !== '');
    if (validAttachments.length === 0) return null;

    return (
        <div className="w-full my-4">
            <FileAttachmentGrid
                attachments={validAttachments}
                onFileClick={fileViewerHandler}
                showPreviews={true}
                sandboxId={sandboxId}
                project={project}
                standalone={true}
                alignRight={alignRight}
            />
        </div>
    );
}

// Helper function for legacy compatibility (now just returns null since all files are standalone)
export function renderAttachments(attachments: string[], fileViewerHandler?: (filePath?: string, filePathList?: string[]) => void, sandboxId?: string, project?: Project) {
    // All attachments are now rendered as standalone, so this returns null
    return null;
}

// Render Markdown content while preserving XML tags that should be displayed as tool calls
function preprocessTextOnlyTools(content: string): string {
    if (!content || typeof content !== 'string') {
        return content || '';
    }

    // For ask/complete tools, we need to preserve them if they have attachments
    // Only strip them if they don't have attachments parameter

    // Handle new function calls format - only strip if no attachments
    content = content.replace(/<function_calls>\s*<invoke name="ask">\s*<parameter name="text">([\s\S]*?)<\/parameter>\s*<\/invoke>\s*<\/function_calls>/gi, (match) => {
        if (match.includes('<parameter name="attachments"')) return match;
        return match.replace(/<function_calls>\s*<invoke name="ask">\s*<parameter name="text">([\s\S]*?)<\/parameter>\s*<\/invoke>\s*<\/function_calls>/gi, '$1');
    });

    content = content.replace(/<function_calls>\s*<invoke name="complete">\s*<parameter name="text">([\s\S]*?)<\/parameter>\s*<\/invoke>\s*<\/function_calls>/gi, (match) => {
        if (match.includes('<parameter name="attachments"')) return match;
        return match.replace(/<function_calls>\s*<invoke name="complete">\s*<parameter name="text">([\s\S]*?)<\/parameter>\s*<\/invoke>\s*<\/function_calls>/gi, '$1');
    });

    content = content.replace(/<function_calls>\s*<invoke name="present_presentation">[\s\S]*?<parameter name="text">([\s\S]*?)<\/parameter>[\s\S]*?<\/invoke>\s*<\/function_calls>/gi, '$1');

    // Handle streaming/partial XML for message tools - only strip if no attachments visible yet
    content = content.replace(/<function_calls>\s*<invoke name="ask">\s*<parameter name="text">([\s\S]*?)$/gi, (match) => {
        if (match.includes('<parameter name="attachments"')) return match;
        return match.replace(/<function_calls>\s*<invoke name="ask">\s*<parameter name="text">([\s\S]*?)$/gi, '$1');
    });

    content = content.replace(/<function_calls>\s*<invoke name="complete">\s*<parameter name="text">([\s\S]*?)$/gi, (match) => {
        if (match.includes('<parameter name="attachments"')) return match;
        return match.replace(/<function_calls>\s*<invoke name="complete">\s*<parameter name="text">([\s\S]*?)$/gi, '$1');
    });

    content = content.replace(/<function_calls>\s*<invoke name="present_presentation">[\s\S]*?<parameter name="text">([\s\S]*?)$/gi, '$1');

    // Also handle old format - only strip if no attachments attribute
    content = content.replace(/<ask[^>]*>([\s\S]*?)<\/ask>/gi, (match) => {
        if (match.match(/<ask[^>]*attachments=/i)) return match;
        return match.replace(/<ask[^>]*>([\s\S]*?)<\/ask>/gi, '$1');
    });

    content = content.replace(/<complete[^>]*>([\s\S]*?)<\/complete>/gi, (match) => {
        if (match.match(/<complete[^>]*attachments=/i)) return match;
        return match.replace(/<complete[^>]*>([\s\S]*?)<\/complete>/gi, '$1');
    });

    content = content.replace(/<present_presentation[^>]*>([\s\S]*?)<\/present_presentation>/gi, '$1');
    return content;
}

export function renderMarkdownContent(
    content: string,
    handleToolClick: (assistantMessageId: string | null, toolName: string) => void,
    messageId: string | null,
    fileViewerHandler?: (filePath?: string, filePathList?: string[]) => void,
    sandboxId?: string,
    project?: Project,
    debugMode?: boolean
) {
    // Preprocess content to convert text-only tools to natural text
    content = preprocessTextOnlyTools(content);

    // If in debug mode, just display raw content in a pre tag
    if (debugMode) {
        return (
            <pre className="text-xs font-mono whitespace-pre-wrap overflow-x-auto p-2 border border-border rounded-md bg-muted/30 text-foreground">
                {content}
            </pre>
        );
    }

    if (isNewXmlFormat(content)) {
        const contentParts: React.ReactNode[] = [];
        let lastIndex = 0;

        // Find all function_calls blocks
        const functionCallsRegex = /<function_calls>([\s\S]*?)<\/function_calls>/gi;
        let match: RegExpExecArray | null = null;

        while ((match = functionCallsRegex.exec(content)) !== null) {
            // Add text before the function_calls block
            if (match.index > lastIndex) {
                const textBeforeBlock = content.substring(lastIndex, match.index);
                if (textBeforeBlock.trim()) {
                    contentParts.push(
                        <ComposioUrlDetector key={`md-${lastIndex}`} content={textBeforeBlock} className="text-sm prose prose-sm dark:prose-invert chat-markdown max-w-none break-words" />
                    );
                }
            }

            // Parse the tool calls in this block
            const toolCalls = parseXmlToolCalls(match[0]);

            toolCalls.forEach((toolCall, index) => {
                const toolName = toolCall.functionName.replace(/_/g, '-');

                if (toolName === 'ask') {
                    // Handle ask tool specially - extract text and attachments
                    const askText = toolCall.parameters.text || '';
                    const attachments = toolCall.parameters.attachments || [];

                    // Convert single attachment to array for consistent handling
                    const attachmentArray = Array.isArray(attachments) ? attachments :
                        (typeof attachments === 'string' ? attachments.split(',').map(a => a.trim()) : []);

                    // Render ask tool content with attachment UI
                    contentParts.push(
                        <div key={`ask-${match.index}-${index}`} className="space-y-3">
                            <ComposioUrlDetector content={askText} className="text-sm prose prose-sm dark:prose-invert chat-markdown max-w-none break-words [&>:first-child]:mt-0 prose-headings:mt-3" />
                            {renderAttachments(attachmentArray, fileViewerHandler, sandboxId, project)}
                        </div>
                    );

                    // Also render standalone attachments outside the message
                    const standaloneAttachments = renderStandaloneAttachments(attachmentArray, fileViewerHandler, sandboxId, project);
                    if (standaloneAttachments) {
                        contentParts.push(
                            <div key={`ask-func-attachments-${match.index}-${index}`}>
                                {standaloneAttachments}
                            </div>
                        );
                    }
                } else if (toolName === 'complete') {
                    // Handle complete tool specially - extract text and attachments
                    const completeText = toolCall.parameters.text || '';
                    const attachments = toolCall.parameters.attachments || '';

                    // Convert single attachment to array for consistent handling
                    const attachmentArray = Array.isArray(attachments) ? attachments :
                        (typeof attachments === 'string' ? attachments.split(',').map(a => a.trim()) : []);

                    // Render complete tool content with attachment UI
                    contentParts.push(
                        <div key={`complete-${match.index}-${index}`} className="space-y-3">
                            <ComposioUrlDetector content={completeText} className="text-sm prose prose-sm dark:prose-invert chat-markdown max-w-none break-words [&>:first-child]:mt-0 prose-headings:mt-3" />
                            {renderAttachments(attachmentArray, fileViewerHandler, sandboxId, project)}
                        </div>
                    );

                    // Also render standalone attachments outside the message
                    const standaloneAttachments = renderStandaloneAttachments(attachmentArray, fileViewerHandler, sandboxId, project);
                    if (standaloneAttachments) {
                        contentParts.push(
                            <div key={`complete-func-attachments-${match.index}-${index}`}>
                                {standaloneAttachments}
                            </div>
                        );
                    }
                } else {
                    const IconComponent = getToolIcon(toolName);

                    // Extract primary parameter for display
                    let paramDisplay = '';
                    if (toolCall.parameters.file_path) {
                        paramDisplay = toolCall.parameters.file_path;
                    } else if (toolCall.parameters.command) {
                        paramDisplay = toolCall.parameters.command;
                    } else if (toolCall.parameters.query) {
                        paramDisplay = toolCall.parameters.query;
                    } else if (toolCall.parameters.url) {
                        paramDisplay = toolCall.parameters.url;
                    }

                    contentParts.push(
                        <div
                            key={`tool-${match.index}-${index}`}
                            className="my-1"
                        >
                            <button
                                onClick={() => handleToolClick(messageId, toolName)}
                                className="inline-flex items-center gap-1.5 py-1 px-1 pr-1.5 text-xs bg-card border rounded-lg transition-colors cursor-pointer hover:bg-card/80"
                            >
                                <div className='border bg-gradient-to-br from-card to-background flex items-center justify-center p-0.5 rounded-sm border-border'>
                                    <IconComponent className="h-3.5 w-3.5 text-foreground flex-shrink-0" />
                                </div>
                                <span className="text-xs text-foreground">{getUserFriendlyToolName(toolName)}</span>
                                {paramDisplay && <span className="ml-1 text-foreground/60 truncate max-w-[200px]" title={paramDisplay}>{paramDisplay}</span>}
                            </button>
                        </div>
                    );
                }
            });

            lastIndex = match.index + match[0].length;
        }

        // Add any remaining text after the last function_calls block
        if (lastIndex < content.length) {
            const remainingText = content.substring(lastIndex);
            if (remainingText.trim()) {
                contentParts.push(
                    <ComposioUrlDetector key={`md-${lastIndex}`} content={remainingText} className="text-sm prose prose-sm dark:prose-invert chat-markdown max-w-none break-words" />
                );
            }
        }

        return contentParts.length > 0 ? contentParts : <ComposioUrlDetector content={content} className="text-sm prose prose-sm dark:prose-invert chat-markdown max-w-none break-words" />;
    }

    // Fall back to old XML format handling
    const xmlRegex = /<(?!inform\b)([a-zA-Z\-_]+)(?:\s+[^>]*)?>(?:[\s\S]*?)<\/\1>|<(?!inform\b)([a-zA-Z\-_]+)(?:\s+[^>]*)?\/>/g;
    let lastIndex = 0;
    const contentParts: React.ReactNode[] = [];
    let match: RegExpExecArray | null = null;

    // If no XML tags found, just return the full content as markdown
    if (!content.match(xmlRegex)) {
        return <ComposioUrlDetector content={content} className="text-sm prose prose-sm dark:prose-invert chat-markdown max-w-none break-words" />;
    }

    while ((match = xmlRegex.exec(content)) !== null) {
        // Add text before the tag as markdown
        if (match.index > lastIndex) {
            const textBeforeTag = content.substring(lastIndex, match.index);
            contentParts.push(
                <ComposioUrlDetector key={`md-${lastIndex}`} content={textBeforeTag} className="text-sm prose prose-sm dark:prose-invert chat-markdown max-w-none inline-block mr-1 break-words" />
            );
        }

        const rawXml = match[0];
        const toolName = match[1] || match[2];
        const toolCallKey = `tool-${match.index}`;

        if (toolName === 'ask') {
            // Extract attachments from the XML attributes
            const attachmentsMatch = rawXml.match(/attachments=["']([^"']*)["']/i);
            const attachments = attachmentsMatch
                ? attachmentsMatch[1].split(',').map(a => a.trim())
                : [];

            // Extract content from the ask tag
            const contentMatch = rawXml.match(/<ask[^>]*>([\s\S]*?)<\/ask>/i);
            const askContent = contentMatch ? contentMatch[1] : '';

            // Render <ask> tag content with attachment UI (using the helper)
            contentParts.push(
                <div key={`ask-${match.index}`} className="space-y-3">
                    <ComposioUrlDetector content={askContent} className="text-sm prose prose-sm dark:prose-invert chat-markdown max-w-none break-words [&>:first-child]:mt-0 prose-headings:mt-3" />
                    {renderAttachments(attachments, fileViewerHandler, sandboxId, project)}
                </div>
            );

            // Also render standalone attachments outside the message
            const standaloneAttachments = renderStandaloneAttachments(attachments, fileViewerHandler, sandboxId, project);
            if (standaloneAttachments) {
                contentParts.push(
                    <div key={`ask-attachments-${match.index}`}>
                        {standaloneAttachments}
                    </div>
                );
            }
        } else if (toolName === 'complete') {
            // Extract attachments from the XML attributes
            const attachmentsMatch = rawXml.match(/attachments=["']([^"']*)["']/i);
            const attachments = attachmentsMatch
                ? attachmentsMatch[1].split(',').map(a => a.trim())
                : [];

            // Extract content from the complete tag
            const contentMatch = rawXml.match(/<complete[^>]*>([\s\S]*?)<\/complete>/i);
            const completeContent = contentMatch ? contentMatch[1] : '';

            // Render <complete> tag content with attachment UI (using the helper)
            contentParts.push(
                <div key={`complete-${match.index}`} className="space-y-3">
                    <ComposioUrlDetector content={completeContent} className="text-sm prose prose-sm dark:prose-invert chat-markdown max-w-none break-words [&>:first-child]:mt-0 prose-headings:mt-3" />
                    {renderAttachments(attachments, fileViewerHandler, sandboxId, project)}
                </div>
            );

            // Also render standalone attachments outside the message
            const standaloneAttachments = renderStandaloneAttachments(attachments, fileViewerHandler, sandboxId, project);
            if (standaloneAttachments) {
                contentParts.push(
                    <div key={`complete-attachments-${match.index}`}>
                        {standaloneAttachments}
                    </div>
                );
            }
        } else {
            const IconComponent = getToolIcon(toolName);
            const paramDisplay = extractPrimaryParam(toolName, rawXml);

            // Render tool button as a clickable element
            contentParts.push(
                <div
                    key={toolCallKey}
                    className="my-1"
                >
                    <button
                        onClick={() => handleToolClick(messageId, toolName)}
                        className="inline-flex items-center gap-1.5 py-1 px-1 pr-1.5 text-xs bg-card border rounded-lg transition-colors cursor-pointer hover:bg-card/80"
                    >
                        <div className='border bg-gradient-to-br from-card to-background flex items-center justify-center p-0.5 rounded-sm border-border'>
                            <IconComponent className="h-3.5 w-3.5 text-foreground flex-shrink-0" />
                        </div>
                        <span className="text-xs text-foreground">{getUserFriendlyToolName(toolName)}</span>
                        {paramDisplay && <span className="ml-1 text-foreground/60 truncate max-w-[200px]" title={paramDisplay}>{paramDisplay}</span>}
                    </button>
                </div>
            );
        }
        lastIndex = xmlRegex.lastIndex;
    }

    // Add text after the last tag
    if (lastIndex < content.length) {
        contentParts.push(
            <ComposioUrlDetector key={`md-${lastIndex}`} content={content.substring(lastIndex)} className="text-sm prose prose-sm dark:prose-invert chat-markdown max-w-none break-words" />
        );
    }

    return contentParts;
}

export interface ThreadContentProps {
    messages: UnifiedMessage[];
    streamingTextContent?: string;
    streamingToolCall?: any;
    agentStatus: 'idle' | 'running' | 'connecting' | 'error';
    handleToolClick: (assistantMessageId: string | null, toolName: string) => void;
    handleOpenFileViewer: (filePath?: string, filePathList?: string[]) => void;
    readOnly?: boolean;
    visibleMessages?: UnifiedMessage[]; // For playback mode
    streamingText?: string; // For playback mode
    isStreamingText?: boolean; // For playback mode
    currentToolCall?: any; // For playback mode
    streamHookStatus?: string; // Add this prop
    sandboxId?: string; // Add sandboxId prop
    project?: Project; // Add project prop
    debugMode?: boolean; // Add debug mode parameter
    isPreviewMode?: boolean;
    agentName?: string;
    agentAvatar?: React.ReactNode;
    emptyStateComponent?: React.ReactNode; // Add custom empty state component prop
    threadMetadata?: any; // Add thread metadata prop
    scrollContainerRef?: React.RefObject<HTMLDivElement>; // Add scroll container ref prop
    agentMetadata?: any; // Add agent metadata prop
    agentData?: any; // Add full agent data prop
}

export const ThreadContent: React.FC<ThreadContentProps> = ({
    messages,
    streamingTextContent = "",
    streamingToolCall,
    agentStatus,
    handleToolClick,
    handleOpenFileViewer,
    readOnly = false,
    visibleMessages,
    streamingText = "",
    isStreamingText = false,
    currentToolCall,
    streamHookStatus = "idle",
    sandboxId,
    project,
    debugMode = false,
    isPreviewMode = false,
    agentName = 'Chainlens',
    agentAvatar = <EpsilonLogo size={16} />,
    emptyStateComponent,
    threadMetadata,
    scrollContainerRef,
    agentMetadata,
    agentData,
}) => {
    const messagesContainerRef = useRef<HTMLDivElement>(null);
    const latestMessageRef = useRef<HTMLDivElement>(null);
    const contentRef = useRef<HTMLDivElement>(null);
    const [shouldJustifyToTop, setShouldJustifyToTop] = useState(false);
    const { session } = useAuth();

    // Collect unique agent IDs from messages to prefetch from cache
    const agentIds = useMemo(() => {
        const ids = new Set<string>();
        messages.forEach(msg => {
            if (msg.agent_id) {
                ids.add(msg.agent_id);
            }
        });
        return Array.from(ids);
    }, [messages]);

    // Get agents from cache (doesn't fetch, just reads from existing cache)
    const agentsMap = useAgentsFromCache(agentIds);

    // React Query file preloader
    const { preloadFiles } = useFilePreloader();

    const containerClassName = isPreviewMode
        ? "flex-1 overflow-y-auto scrollbar-thin scrollbar-track-secondary/0 scrollbar-thumb-primary/10 scrollbar-thumb-rounded-full hover:scrollbar-thumb-primary/10 py-4 pb-0"
        : "flex-1 overflow-y-auto scrollbar-thin scrollbar-track-secondary/0 scrollbar-thumb-primary/10 scrollbar-thumb-rounded-full hover:scrollbar-thumb-primary/10 py-4 pb-0 bg-background/95 backdrop-blur supports-[backdrop-filter]:bg-background/60";

    // In playback mode, we use visibleMessages instead of messages
    // Filter out image_context messages (they're for LLM only, not for display)
    const allMessages = readOnly && visibleMessages ? visibleMessages : messages;
    const displayMessages = useMemo(() => {
        // Use includes check to avoid type narrowing issues
        const displayableTypes = ['user', 'assistant', 'tool', 'system', 'status', 'browser_state'];
        return allMessages.filter(msg => displayableTypes.includes(msg.type));
    }, [allMessages]);

    // Helper function to get agent info robustly
    const getAgentInfo = useCallback(() => {

        // Check if this is a Chainlens default agent from metadata
        const isChainlensDefaultAgent = agentMetadata?.is_chainlens_default || false;

        // Then check recent messages for agent info
        const recentAssistantWithAgent = [...displayMessages].reverse().find(msg =>
            msg.type === 'assistant' && msg.agents?.name
        );

<<<<<<< HEAD
        if (agentData && !isChainlensDefaultAgent) {
            const profileUrl = agentData.profile_image_url;
            const avatar = profileUrl ? (
                <img src={profileUrl} alt={agentData.name || agentName} className="h-5 w-5 rounded object-cover" />
            ) : agentData.avatar ? (
                <div className="h-5 w-5 flex items-center justify-center rounded text-xs">
                    <span className="text-lg">{agentData.avatar}</span>
                </div>
            ) : (
=======
        if (agentData && !isSunaDefaultAgent) {
            // Use modern icon system for agent display
            const avatar = (
>>>>>>> 3faa9d7d
                <div className="h-5 w-5 flex items-center justify-center rounded text-xs">
                    <EpsilonLogo size={16} />
                </div>
            );
            return {
                name: agentData.name || agentName,
                avatar
            };
        }

        if (recentAssistantWithAgent?.agents?.name) {
<<<<<<< HEAD
            const isChainlensAgent = recentAssistantWithAgent.agents.name === 'Chainlens' || isChainlensDefaultAgent;
            // Prefer profile image if available on the agent payload
            const profileUrl = (recentAssistantWithAgent as any)?.agents?.profile_image_url;
            const avatar = profileUrl && !isChainlensDefaultAgent ? (
                <img src={profileUrl} alt={recentAssistantWithAgent.agents.name} className="h-5 w-5 rounded object-cover" />
            ) : !isChainlensDefaultAgent ? (
=======
            const isSunaAgent = recentAssistantWithAgent.agents.name === 'Suna' || isSunaDefaultAgent;
            // Use modern icon system for agent display  
            const avatar = !isSunaDefaultAgent ? (
>>>>>>> 3faa9d7d
                <>
                    {isChainlensAgent ? (
                        <div className="h-5 w-5 flex items-center justify-center rounded text-xs">
                            <EpsilonLogo size={16} />
                        </div>
                    ) : (
                        <div className="h-5 w-5 flex items-center justify-center rounded text-xs">
                            <span className="text-lg">{recentAssistantWithAgent.agents.name.charAt(0).toUpperCase()}</span>
                        </div>
                    )}
                </>
            ) : (
                <div className="h-5 w-5 flex items-center justify-center rounded text-xs">
                    <EpsilonLogo size={16} />
                </div>
            );
            return {
                name: recentAssistantWithAgent.agents.name,
                avatar
            };
        }

        // Fallback: if this is a Chainlens default agent, always show EpsilonLogo
        if (isChainlensDefaultAgent) {
            return {
                name: agentName || 'Chainlens',
                avatar: (
                    <div className="h-5 w-5 flex items-center justify-center rounded text-xs">
                        <EpsilonLogo size={16} />
                    </div>
                )
            };
        }

        return {
            name: agentName || 'Chainlens',
            avatar: agentAvatar
        };
    }, [threadMetadata, displayMessages, agentName, agentAvatar, agentMetadata, agentData]);

    // Simplified scroll handler - flex-column-reverse handles positioning
    const handleScroll = useCallback(() => {
        // No scroll logic needed with flex-column-reverse
    }, []);

    // No scroll-to-bottom needed with flex-column-reverse

    // No auto-scroll needed with flex-column-reverse - CSS handles it

    // Smart justify-content based on content height
    useEffect(() => {
        const checkContentHeight = () => {
            const container = (scrollContainerRef || messagesContainerRef).current;
            const content = contentRef.current;
            if (!container || !content) return;

            const containerHeight = container.clientHeight;
            const contentHeight = content.scrollHeight;
            setShouldJustifyToTop(contentHeight <= containerHeight);
        };

        checkContentHeight();
        const resizeObserver = new ResizeObserver(checkContentHeight);
        if (contentRef.current) resizeObserver.observe(contentRef.current);
        const containerRef = (scrollContainerRef || messagesContainerRef).current;
        if (containerRef) resizeObserver.observe(containerRef);

        return () => resizeObserver.disconnect();
    }, [displayMessages, streamingTextContent, agentStatus, scrollContainerRef]);

    // Preload all message attachments when messages change or sandboxId is provided
    React.useEffect(() => {
        if (!sandboxId) return;

        // Extract all file attachments from messages
        const allAttachments: string[] = [];

        displayMessages.forEach(message => {
            if (message.type === 'user') {
                try {
                    const content = typeof message.content === 'string' ? message.content : '';
                    const attachmentsMatch = content.match(/\[Uploaded File: (.*?)\]/g);
                    if (attachmentsMatch) {
                        attachmentsMatch.forEach(match => {
                            const pathMatch = match.match(/\[Uploaded File: (.*?)\]/);
                            if (pathMatch && pathMatch[1]) {
                                allAttachments.push(pathMatch[1]);
                            }
                        });
                    }
                } catch (e) {
                    console.error('Error parsing message attachments:', e);
                }
            }
        });

        // Use React Query preloading if we have attachments AND a valid token
        if (allAttachments.length > 0 && session?.access_token) {
            // Preload files with React Query in background
            preloadFiles(sandboxId, allAttachments).catch(err => {
                console.error('React Query preload failed:', err);
            });
        }
    }, [displayMessages, sandboxId, session?.access_token, preloadFiles]);

    return (
        <>
            {displayMessages.length === 0 && !streamingTextContent && !streamingToolCall &&
                !streamingText && !currentToolCall && agentStatus === 'idle' ? (
                // Render empty state outside scrollable container
                <div className="flex-1 min-h-[60vh] flex items-center justify-center">
                    {emptyStateComponent || (
                        <div className="text-center text-muted-foreground">
                            {readOnly ? "No messages to display." : "Send a message to start."}
                        </div>
                    )}
                </div>
            ) : (
                // Render scrollable content container with column-reverse (or just content when external scrolling)
                <div
                    ref={scrollContainerRef || messagesContainerRef}
                    className={scrollContainerRef ? `${containerClassName} flex flex-col-reverse ${shouldJustifyToTop ? 'justify-end min-h-full' : ''}` : 'py-4 pb-0 overflow-auto'}
                    onScroll={scrollContainerRef ? handleScroll : undefined}
                >
                    <div ref={contentRef} className="mx-auto min-w-0 w-full max-w-3xl px-4 md:px-6">
                        <div className="space-y-8 min-w-0">
                            {(() => {

                                type MessageGroup = {
                                    type: 'user' | 'assistant_group';
                                    messages: UnifiedMessage[];
                                    key: string;
                                };
                                const groupedMessages: MessageGroup[] = [];
                                let currentGroup: MessageGroup | null = null;
                                let assistantGroupCounter = 0; // Counter for assistant groups

                                displayMessages.forEach((message, index) => {
                                    const messageType = message.type;
                                    const key = message.message_id || `msg-${index}`;

                                    if (messageType === 'user') {
                                        // Finalize any existing assistant group
                                        if (currentGroup) {
                                            groupedMessages.push(currentGroup);
                                            currentGroup = null;
                                        }
                                        // Create a new user message group
                                        groupedMessages.push({ type: 'user', messages: [message], key });
                                    } else if (messageType === 'assistant' || messageType === 'tool' || messageType === 'browser_state') {
                                        // Check if we can add to existing assistant group (same agent)
                                        const canAddToExistingGroup = currentGroup &&
                                            currentGroup.type === 'assistant_group' &&
                                            (() => {
                                                // For assistant messages, check if agent matches
                                                if (messageType === 'assistant') {
                                                    const lastAssistantMsg = currentGroup.messages.findLast(m => m.type === 'assistant');
                                                    if (!lastAssistantMsg) return true; // No assistant message yet, can add

                                                    // Compare agent info - both null/undefined should be treated as same (default agent)
                                                    const currentAgentId = message.agent_id;
                                                    const lastAgentId = lastAssistantMsg.agent_id;
                                                    return currentAgentId === lastAgentId;
                                                }
                                                // For tool/browser_state messages, always add to current group
                                                return true;
                                            })();

                                        if (canAddToExistingGroup) {
                                            // Add to existing assistant group
                                            currentGroup?.messages.push(message);
                                        } else {
                                            // Finalize any existing group
                                            if (currentGroup) {
                                                groupedMessages.push(currentGroup);
                                            }
                                            // Create a new assistant group with a group-level key
                                            assistantGroupCounter++;
                                            currentGroup = {
                                                type: 'assistant_group',
                                                messages: [message],
                                                key: `assistant-group-${assistantGroupCounter}`
                                            };
                                        }
                                    } else if (messageType !== 'status') {
                                        // For any other message types, finalize current group
                                        if (currentGroup) {
                                            groupedMessages.push(currentGroup);
                                            currentGroup = null;
                                        }
                                    }
                                });

                                // Finalize any remaining group
                                if (currentGroup) {
                                    groupedMessages.push(currentGroup);
                                }

                                // Merge consecutive assistant groups
                                const mergedGroups: MessageGroup[] = [];
                                let currentMergedGroup: MessageGroup | null = null;

                                groupedMessages.forEach((group) => {
                                    if (group.type === 'assistant_group') {
                                        if (currentMergedGroup && currentMergedGroup.type === 'assistant_group') {
                                            // Merge with the current group
                                            currentMergedGroup.messages.push(...group.messages);
                                        } else {
                                            // Finalize previous group if it exists
                                            if (currentMergedGroup) {
                                                mergedGroups.push(currentMergedGroup);
                                            }
                                            // Start new merged group
                                            currentMergedGroup = { ...group };
                                        }
                                    } else {
                                        // Finalize current merged group if it exists
                                        if (currentMergedGroup) {
                                            mergedGroups.push(currentMergedGroup);
                                            currentMergedGroup = null;
                                        }
                                        // Add non-assistant group as-is
                                        mergedGroups.push(group);
                                    }
                                });

                                // Finalize any remaining merged group
                                if (currentMergedGroup) {
                                    mergedGroups.push(currentMergedGroup);
                                }

                                // Use merged groups instead of original grouped messages
                                const finalGroupedMessages = mergedGroups;


                                // Helper function to add streaming content to groups
                                const appendStreamingContent = (content: string, isPlayback: boolean = false) => {
                                    const messageId = isPlayback ? 'playbackStreamingText' : 'streamingTextContent';
                                    const metadata = isPlayback ? 'playbackStreamingText' : 'streamingTextContent';
                                    const keySuffix = isPlayback ? 'playback-streaming' : 'streaming';

                                    const lastGroup = finalGroupedMessages.at(-1);
                                    if (!lastGroup || lastGroup.type === 'user') {
                                        // Create new assistant group for streaming content
                                        assistantGroupCounter++;
                                        finalGroupedMessages.push({
                                            type: 'assistant_group',
                                            messages: [{
                                                content,
                                                type: 'assistant',
                                                message_id: messageId,
                                                metadata,
                                                created_at: new Date().toISOString(),
                                                updated_at: new Date().toISOString(),
                                                is_llm_message: true,
                                                thread_id: messageId,
                                                sequence: Infinity,
                                            }],
                                            key: `assistant-group-${assistantGroupCounter}-${keySuffix}`
                                        });
                                    } else if (lastGroup.type === 'assistant_group') {
                                        // Only add streaming content if it's not already represented in the last message
                                        const lastMessage = lastGroup.messages[lastGroup.messages.length - 1];
                                        if (lastMessage.message_id !== messageId) {
                                            lastGroup.messages.push({
                                                content,
                                                type: 'assistant',
                                                message_id: messageId,
                                                metadata,
                                                created_at: new Date().toISOString(),
                                                updated_at: new Date().toISOString(),
                                                is_llm_message: true,
                                                thread_id: messageId,
                                                sequence: Infinity,
                                            });
                                        }
                                    }
                                };

                                // Handle streaming content - only add to existing group or create new one if needed
                                if (streamingTextContent) {
                                    appendStreamingContent(streamingTextContent, false);
                                }

                                // Handle playback mode streaming text
                                if (readOnly && streamingText && isStreamingText) {
                                    appendStreamingContent(streamingText, true);
                                }

                                return finalGroupedMessages.map((group, groupIndex) => {
                                    if (group.type === 'user') {
                                        const message = group.messages[0];
                                        const messageContent = (() => {
                                            try {
                                                const parsed = safeJsonParse<ParsedContent>(message.content, { content: message.content });
                                                const content = parsed.content || message.content;

                                                // Handle array content (multi-modal messages with images)
                                                if (Array.isArray(content)) {
                                                    // Extract text parts from array content
                                                    return content
                                                        .filter((item: any) => item.type === 'text' || typeof item === 'string')
                                                        .map((item: any) => typeof item === 'string' ? item : item.text || '')
                                                        .join('\n');
                                                }

                                                // Ensure we always return a string
                                                return typeof content === 'string' ? content : JSON.stringify(content || '');
                                            } catch {
                                                // Ensure message.content is a string
                                                if (typeof message.content === 'string') {
                                                    return message.content;
                                                }
                                                // Handle array content in fallback
                                                const contentArray = message.content as any;
                                                if (Array.isArray(contentArray)) {
                                                    return contentArray
                                                        .filter((item: any) => item.type === 'text' || typeof item === 'string')
                                                        .map((item: any) => typeof item === 'string' ? item : item.text || '')
                                                        .join('\n');
                                                }
                                                return JSON.stringify(message.content || '');
                                            }
                                        })();

                                        // In debug mode, display raw message content
                                        if (debugMode) {
                                            return (
                                                <div key={group.key} className="flex justify-end">
                                                    <div className="flex max-w-[85%] rounded-2xl bg-card px-4 py-3 break-words overflow-hidden">
                                                        <pre className="text-xs font-mono whitespace-pre-wrap overflow-x-auto min-w-0 flex-1">
                                                            {message.content}
                                                        </pre>
                                                    </div>
                                                </div>
                                            );
                                        }

                                        // Extract attachments from the message content
                                        const attachmentsMatch = messageContent.match(/\[Uploaded File: (.*?)\]/g);
                                        const attachments = attachmentsMatch
                                            ? attachmentsMatch.map((match: string) => {
                                                const pathMatch = match.match(/\[Uploaded File: (.*?)\]/);
                                                return pathMatch ? pathMatch[1] : null;
                                            }).filter(Boolean)
                                            : [];

                                        // Remove attachment info from the message content
                                        const cleanContent = messageContent.replace(/\[Uploaded File: .*?\]/g, '').trim();

                                        return (
                                            <div key={group.key} className="space-y-3">
                                                {/* All file attachments rendered outside message bubble */}
                                                {renderStandaloneAttachments(attachments as string[], handleOpenFileViewer, sandboxId, project, true)}

                                                {cleanContent && (<div className="flex justify-end">
                                                    <div className="flex max-w-[85%] rounded-3xl rounded-br-lg bg-card border px-4 py-3 break-words overflow-hidden">
                                                        <div className="space-y-3 min-w-0 flex-1">
                                                            {
                                                                <ComposioUrlDetector content={cleanContent} className="text-sm prose prose-sm dark:prose-invert chat-markdown max-w-none [&>:first-child]:mt-0 prose-headings:mt-3 break-words overflow-wrap-anywhere" />
                                                            }

                                                            {/* Use the helper function to render regular (non-spreadsheet) attachments */}
                                                            {renderAttachments(attachments as string[], handleOpenFileViewer, sandboxId, project)}
                                                        </div>
                                                    </div>
                                                </div>)}
                                            </div>
                                        );
                                    } else if (group.type === 'assistant_group') {
                                        // Get agent_id from the first assistant message in this group
                                        const firstAssistantMsg = group.messages.find(m => m.type === 'assistant');
                                        const groupAgentId = firstAssistantMsg?.agent_id;
                                        const groupAgent = groupAgentId ? agentsMap.get(groupAgentId) : undefined;

                                        return (
                                            <div key={group.key} ref={groupIndex === groupedMessages.length - 1 ? latestMessageRef : null}>
                                                <div className="flex flex-col gap-2">
                                                    <div className="flex items-center">
                                                        <div className="rounded-md flex items-center justify-center relative">
                                                            {groupAgent || groupAgentId ? (
                                                                <AgentAvatar agent={groupAgent} agentId={groupAgentId} size={24} className="h-6 w-6" />
                                                            ) : (
                                                                getAgentInfo().avatar
                                                            )}
                                                        </div>
                                                        <p className='ml-2 text-sm text-muted-foreground'>
                                                            {groupAgent || groupAgentId ? (
                                                                <AgentName agent={groupAgent} agentId={groupAgentId} fallback={getAgentInfo().name} />
                                                            ) : (
                                                                getAgentInfo().name
                                                            )}
                                                        </p>
                                                    </div>

                                                    {/* Message content - ALL messages in the group */}
                                                    <div className="flex max-w-[90%] text-sm break-words overflow-hidden">
                                                        <div className="space-y-2 min-w-0 flex-1">
                                                            {(() => {
                                                                // In debug mode, just show raw messages content
                                                                if (debugMode) {
                                                                    return group.messages.map((message, msgIndex) => {
                                                                        const msgKey = message.message_id || `raw-msg-${msgIndex}`;
                                                                        return (
                                                                            <div key={msgKey} className="mb-4">
                                                                                <div className="text-xs font-medium text-muted-foreground mb-1">
                                                                                    Type: {message.type} | ID: {message.message_id || 'no-id'}
                                                                                </div>
                                                                                <pre className="text-xs font-mono whitespace-pre-wrap overflow-x-auto p-2 border border-border rounded-md bg-muted/30">
                                                                                    {JSON.stringify(message.content, null, 2)}
                                                                                </pre>
                                                                                {message.metadata && message.metadata !== '{}' && (
                                                                                    <div className="mt-2">
                                                                                        <div className="text-xs font-medium text-muted-foreground mb-1">
                                                                                            Metadata:
                                                                                        </div>
                                                                                        <pre className="text-xs font-mono whitespace-pre-wrap overflow-x-auto p-2 border border-border rounded-md bg-muted/30">
                                                                                            {JSON.stringify(message.metadata, null, 2)}
                                                                                        </pre>
                                                                                    </div>
                                                                                )}
                                                                            </div>
                                                                        );
                                                                    });
                                                                }

                                                                const toolResultsMap = new Map<string | null, UnifiedMessage[]>();
                                                                group.messages.forEach(msg => {
                                                                    if (msg.type === 'tool') {
                                                                        const meta = safeJsonParse<ParsedMetadata>(msg.metadata, {});
                                                                        const assistantId = meta.assistant_message_id || null;
                                                                        if (!toolResultsMap.has(assistantId)) {
                                                                            toolResultsMap.set(assistantId, []);
                                                                        }
                                                                        toolResultsMap.get(assistantId)?.push(msg);
                                                                    }
                                                                });

                                                                const elements: React.ReactNode[] = [];
                                                                let assistantMessageCount = 0; // Move this outside the loop

                                                                group.messages.forEach((message, msgIndex) => {
                                                                    if (message.type === 'assistant') {
                                                                        const parsedContent = safeJsonParse<ParsedContent>(message.content, {});
                                                                        const msgKey = message.message_id || `submsg-assistant-${msgIndex}`;


                                                                        if (!parsedContent.content) return;

                                                                        const renderedContent = renderMarkdownContent(
                                                                            parsedContent.content,
                                                                            handleToolClick,
                                                                            message.message_id,
                                                                            handleOpenFileViewer,
                                                                            sandboxId,
                                                                            project,
                                                                            debugMode
                                                                        );

                                                                        elements.push(
                                                                            <div key={msgKey} className={assistantMessageCount > 0 ? "mt-4" : ""}>
                                                                                <div className="prose prose-sm dark:prose-invert chat-markdown max-w-none [&>:first-child]:mt-0 prose-headings:mt-3 break-words overflow-hidden">
                                                                                    {renderedContent}
                                                                                </div>
                                                                            </div>
                                                                        );

                                                                        assistantMessageCount++; // Increment after adding the element
                                                                    }
                                                                });

                                                                return elements;
                                                            })()}

                                                            {groupIndex === finalGroupedMessages.length - 1 && !readOnly && (streamHookStatus === 'streaming' || streamHookStatus === 'connecting') && (
                                                                <div className="mt-4">
                                                                    {(() => {
                                                                        // In debug mode, show raw streaming content
                                                                        if (debugMode && streamingTextContent) {
                                                                            return (
                                                                                <pre className="text-xs font-mono whitespace-pre-wrap overflow-x-auto p-2 border border-border rounded-md bg-muted/30">
                                                                                    {streamingTextContent}
                                                                                </pre>
                                                                            );
                                                                        }

                                                                        // Preprocess content first to remove text-only tool tags
                                                                        const textToRender = preprocessTextOnlyTools(streamingTextContent || '');

                                                                        let detectedTag: string | null = null;
                                                                        let tagStartIndex = -1;
                                                                        if (textToRender) {
                                                                            // First check for new format
                                                                            const functionCallsIndex = textToRender.indexOf('<function_calls>');
                                                                            if (functionCallsIndex !== -1) {
                                                                                detectedTag = 'function_calls';
                                                                                tagStartIndex = functionCallsIndex;
                                                                            } else {
                                                                                // Check for partial XML tags at the end (e.g., "<function", "<antml", "<", etc.)
                                                                                // This prevents showing incomplete XML during streaming
                                                                                const partialXmlMatch = textToRender.match(/<[a-zA-Z_:][a-zA-Z0-9_:]*$|<$/);
                                                                                if (partialXmlMatch) {
                                                                                    // Found a partial opening tag at the end
                                                                                    detectedTag = 'partial';
                                                                                    tagStartIndex = partialXmlMatch.index!;
                                                                                } else {
                                                                                    // Fall back to old format detection
                                                                                    for (const tag of HIDE_STREAMING_XML_TAGS) {
                                                                                        const openingTagPattern = `<${tag}`;
                                                                                        const index = textToRender.indexOf(openingTagPattern);
                                                                                        if (index !== -1) {
                                                                                            detectedTag = tag;
                                                                                            tagStartIndex = index;
                                                                                            break;
                                                                                        }
                                                                                    }
                                                                                }
                                                                            }
                                                                        }
                                                                        const textBeforeTag = detectedTag ? textToRender.substring(0, tagStartIndex) : textToRender;
                                                                        const showCursor =
                                                                            (streamHookStatus ===
                                                                                'streaming' ||
                                                                                streamHookStatus ===
                                                                                'connecting') &&
                                                                            !detectedTag;

                                                                        // Show minimal processing indicator when agent is active but no streaming text after preprocessing
                                                                        if (!textToRender && (streamHookStatus === 'streaming' || streamHookStatus === 'connecting')) {
                                                                            return (
                                                                                <div className="flex items-center gap-1 py-1 ">
                                                                                    <div className="h-1 w-1 rounded-full bg-primary/40 animate-pulse duration-1000" />
                                                                                    <div className="h-1 w-1 rounded-full bg-primary/40 animate-pulse duration-1000 delay-150" />
                                                                                    <div className="h-1 w-1 rounded-full bg-primary/40 animate-pulse duration-1000 delay-300" />
                                                                                </div>
                                                                            );
                                                                        }

                                                                        return (
                                                                            <>
                                                                                <StreamingText
                                                                                    content={textBeforeTag}
                                                                                    className="text-sm prose prose-sm dark:prose-invert chat-markdown max-w-none [&>:first-child]:mt-0 prose-headings:mt-3 break-words overflow-wrap-anywhere"
                                                                                />

                                                                                {detectedTag && detectedTag !== 'partial' && (
                                                                                    <ShowToolStream
                                                                                        content={textToRender.substring(tagStartIndex)}
                                                                                        messageId={visibleMessages && visibleMessages.length > 0 ? visibleMessages[visibleMessages.length - 1].message_id : "playback-streaming"}
                                                                                        onToolClick={handleToolClick}
                                                                                        showExpanded={true}
                                                                                        startTime={Date.now()}
                                                                                    />
                                                                                )}
                                                                            </>
                                                                        );
                                                                    })()}
                                                                </div>
                                                            )}

                                                            {/* For playback mode, show streaming text and tool calls */}
                                                            {readOnly && groupIndex === finalGroupedMessages.length - 1 && isStreamingText && (
                                                                <div className="mt-4">
                                                                    {(() => {
                                                                        // Preprocess content first to remove text-only tool tags
                                                                        const textToRender = preprocessTextOnlyTools(streamingText || '');

                                                                        let detectedTag: string | null = null;
                                                                        let tagStartIndex = -1;
                                                                        if (textToRender) {
                                                                            // First check for new format
                                                                            const functionCallsIndex = textToRender.indexOf('<function_calls>');
                                                                            if (functionCallsIndex !== -1) {
                                                                                detectedTag = 'function_calls';
                                                                                tagStartIndex = functionCallsIndex;
                                                                            } else {
                                                                                // Check for partial XML tags at the end (e.g., "<function", "<antml", "<", etc.)
                                                                                // This prevents showing incomplete XML during streaming
                                                                                const partialXmlMatch = textToRender.match(/<[a-zA-Z_:][a-zA-Z0-9_:]*$|<$/);
                                                                                if (partialXmlMatch) {
                                                                                    // Found a partial opening tag at the end
                                                                                    detectedTag = 'partial';
                                                                                    tagStartIndex = partialXmlMatch.index!;
                                                                                } else {
                                                                                    // Fall back to old format detection
                                                                                    for (const tag of HIDE_STREAMING_XML_TAGS) {
                                                                                        const openingTagPattern = `<${tag}`;
                                                                                        const index = textToRender.indexOf(openingTagPattern);
                                                                                        if (index !== -1) {
                                                                                            detectedTag = tag;
                                                                                            tagStartIndex = index;
                                                                                            break;
                                                                                        }
                                                                                    }
                                                                                }
                                                                            }
                                                                        }
                                                                        const textBeforeTag = detectedTag ? textToRender.substring(0, tagStartIndex) : textToRender;
                                                                        const showCursor = isStreamingText && !detectedTag;

                                                                        return (
                                                                            <>
                                                                                {/* In debug mode, show raw streaming content */}
                                                                                {debugMode && streamingText ? (
                                                                                    <pre className="text-xs font-mono whitespace-pre-wrap overflow-x-auto p-2 border border-border rounded-md bg-muted/30">
                                                                                        {streamingText}
                                                                                        {showCursor && (
                                                                                            <span className="inline-block h-4 w-0.5 bg-primary ml-0.5 -mb-1 animate-pulse duration-1000" />
                                                                                        )}
                                                                                    </pre>
                                                                                ) : (
                                                                                    <>
                                                                                        <StreamingText
                                                                                            content={textBeforeTag}
                                                                                            className="text-sm prose prose-sm dark:prose-invert chat-markdown max-w-none [&>:first-child]:mt-0 prose-headings:mt-3 break-words overflow-wrap-anywhere"
                                                                                        />

                                                                                        {detectedTag && detectedTag !== 'partial' && (
                                                                                            <ShowToolStream
                                                                                                content={textToRender.substring(tagStartIndex)}
                                                                                                messageId="streamingTextContent"
                                                                                                onToolClick={handleToolClick}
                                                                                                showExpanded={true}
                                                                                                startTime={Date.now()} // Tool just started now
                                                                                            />
                                                                                        )}
                                                                                    </>
                                                                                )}
                                                                            </>
                                                                        );
                                                                    })()}
                                                                </div>
                                                            )}
                                                        </div>
                                                    </div>
                                                </div>
                                            </div>
                                        );
                                    }
                                    return null;
                                });
                            })()}
                            {((agentStatus === 'running' || agentStatus === 'connecting') && !streamingTextContent &&
                                !readOnly &&
                                (messages.length === 0 || messages[messages.length - 1].type === 'user')) && (
                                    <div ref={latestMessageRef} className='w-full h-22 rounded'>
                                        <div className="flex flex-col gap-2">
                                            {/* Logo positioned above the loader */}
                                            <div className="flex items-center">
                                                <div className="rounded-md flex items-center justify-center">
                                                    {getAgentInfo().avatar}
                                                </div>
                                                <p className='ml-2 text-sm text-muted-foreground'>
                                                    {getAgentInfo().name}
                                                </p>
                                            </div>

                                            {/* Loader content */}
                                            <div className="space-y-2 w-full h-12">
                                                <AgentLoader />
                                            </div>
                                        </div>
                                    </div>
                                )}
                            {readOnly && currentToolCall && (
                                <div ref={latestMessageRef}>
                                    <div className="flex flex-col gap-2">
                                        {/* Logo positioned above the tool call */}
                                        <div className="flex justify-start">
                                            <div className="rounded-md flex items-center justify-center">
                                                {getAgentInfo().avatar}
                                            </div>
                                            <p className='ml-2 text-sm text-muted-foreground'>
                                                {getAgentInfo().name}
                                            </p>
                                        </div>

                                        {/* Tool call content */}
                                        <div className="space-y-2">
                                            <div className="animate-shimmer inline-flex items-center gap-1.5 py-1.5 px-3 text-xs font-medium text-primary bg-primary/10 rounded-md border border-primary/20">
                                                <CircleDashed className="h-3.5 w-3.5 text-primary flex-shrink-0 animate-spin animation-duration-2000" />
                                                <span className="font-mono text-xs text-primary">
                                                    {currentToolCall.name || 'Using Tool'}
                                                </span>
                                            </div>
                                        </div>
                                    </div>
                                </div>
                            )}

                            {/* For playback mode - Show streaming indicator if no messages yet */}
                            {readOnly && visibleMessages && visibleMessages.length === 0 && isStreamingText && (
                                <div ref={latestMessageRef}>
                                    <div className="flex flex-col gap-2">
                                        {/* Logo positioned above the streaming indicator */}
                                        <div className="flex justify-start">
                                            <div className="rounded-md flex items-center justify-center">
                                                {getAgentInfo().avatar}
                                            </div>
                                            <p className='ml-2 text-sm text-muted-foreground'>
                                                {getAgentInfo().name}
                                            </p>
                                        </div>

                                        {/* Streaming indicator content */}
                                        <div className="max-w-[90%] px-4 py-3 text-sm">
                                            <div className="flex items-center gap-1.5 py-1">
                                                <div className="h-1.5 w-1.5 rounded-full bg-primary/50 animate-pulse duration-1000" />
                                                <div className="h-1.5 w-1.5 rounded-full bg-primary/50 animate-pulse duration-1000 delay-150" />
                                                <div className="h-1.5 w-1.5 rounded-full bg-primary/50 animate-pulse duration-1000 delay-300" />
                                            </div>
                                        </div>
                                    </div>
                                </div>
                            )}
                            <div className="!h-48" />
                        </div>
                    </div>
                </div>
            )}

            {/* No scroll button needed with flex-column-reverse */}
        </>
    );
};

export default ThreadContent; <|MERGE_RESOLUTION|>--- conflicted
+++ resolved
@@ -11,7 +11,7 @@
     getUserFriendlyToolName,
     safeJsonParse,
 } from '@/components/thread/utils';
-import { EpsilonLogo } from '@/components/sidebar/epsilon-logo';
+import { KortixLogo } from '@/components/sidebar/kortix-logo';
 import { AgentLoader } from './loader';
 import { AgentAvatar, AgentName } from './agent-avatar';
 import { parseXmlToolCalls, isNewXmlFormat } from '@/components/thread/tool-views/xml-parser';
@@ -409,8 +409,8 @@
     project,
     debugMode = false,
     isPreviewMode = false,
-    agentName = 'Chainlens',
-    agentAvatar = <EpsilonLogo size={16} />,
+    agentName = 'Suna',
+    agentAvatar = <KortixLogo size={16} />,
     emptyStateComponent,
     threadMetadata,
     scrollContainerRef,
@@ -456,31 +456,19 @@
     // Helper function to get agent info robustly
     const getAgentInfo = useCallback(() => {
 
-        // Check if this is a Chainlens default agent from metadata
-        const isChainlensDefaultAgent = agentMetadata?.is_chainlens_default || false;
+        // Check if this is a Suna default agent from metadata
+        const isSunaDefaultAgent = agentMetadata?.is_suna_default || false;
 
         // Then check recent messages for agent info
         const recentAssistantWithAgent = [...displayMessages].reverse().find(msg =>
             msg.type === 'assistant' && msg.agents?.name
         );
 
-<<<<<<< HEAD
-        if (agentData && !isChainlensDefaultAgent) {
-            const profileUrl = agentData.profile_image_url;
-            const avatar = profileUrl ? (
-                <img src={profileUrl} alt={agentData.name || agentName} className="h-5 w-5 rounded object-cover" />
-            ) : agentData.avatar ? (
-                <div className="h-5 w-5 flex items-center justify-center rounded text-xs">
-                    <span className="text-lg">{agentData.avatar}</span>
-                </div>
-            ) : (
-=======
         if (agentData && !isSunaDefaultAgent) {
             // Use modern icon system for agent display
             const avatar = (
->>>>>>> 3faa9d7d
                 <div className="h-5 w-5 flex items-center justify-center rounded text-xs">
-                    <EpsilonLogo size={16} />
+                    <KortixLogo size={16} />
                 </div>
             );
             return {
@@ -490,22 +478,13 @@
         }
 
         if (recentAssistantWithAgent?.agents?.name) {
-<<<<<<< HEAD
-            const isChainlensAgent = recentAssistantWithAgent.agents.name === 'Chainlens' || isChainlensDefaultAgent;
-            // Prefer profile image if available on the agent payload
-            const profileUrl = (recentAssistantWithAgent as any)?.agents?.profile_image_url;
-            const avatar = profileUrl && !isChainlensDefaultAgent ? (
-                <img src={profileUrl} alt={recentAssistantWithAgent.agents.name} className="h-5 w-5 rounded object-cover" />
-            ) : !isChainlensDefaultAgent ? (
-=======
             const isSunaAgent = recentAssistantWithAgent.agents.name === 'Suna' || isSunaDefaultAgent;
             // Use modern icon system for agent display  
             const avatar = !isSunaDefaultAgent ? (
->>>>>>> 3faa9d7d
                 <>
-                    {isChainlensAgent ? (
+                    {isSunaAgent ? (
                         <div className="h-5 w-5 flex items-center justify-center rounded text-xs">
-                            <EpsilonLogo size={16} />
+                            <KortixLogo size={16} />
                         </div>
                     ) : (
                         <div className="h-5 w-5 flex items-center justify-center rounded text-xs">
@@ -515,7 +494,7 @@
                 </>
             ) : (
                 <div className="h-5 w-5 flex items-center justify-center rounded text-xs">
-                    <EpsilonLogo size={16} />
+                    <KortixLogo size={16} />
                 </div>
             );
             return {
@@ -524,20 +503,20 @@
             };
         }
 
-        // Fallback: if this is a Chainlens default agent, always show EpsilonLogo
-        if (isChainlensDefaultAgent) {
+        // Fallback: if this is a Suna default agent, always show KortixLogo
+        if (isSunaDefaultAgent) {
             return {
-                name: agentName || 'Chainlens',
+                name: agentName || 'Suna',
                 avatar: (
                     <div className="h-5 w-5 flex items-center justify-center rounded text-xs">
-                        <EpsilonLogo size={16} />
+                        <KortixLogo size={16} />
                     </div>
                 )
             };
         }
 
         return {
-            name: agentName || 'Chainlens',
+            name: agentName || 'Suna',
             avatar: agentAvatar
         };
     }, [threadMetadata, displayMessages, agentName, agentAvatar, agentMetadata, agentData]);
