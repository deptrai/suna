'use client';

import React from 'react';
import { useAgentFromCache } from '@/hooks/react-query/agents/use-agents';
import { KortixLogo } from '@/components/sidebar/kortix-logo';
import { DynamicIcon } from 'lucide-react/dynamic';
import { cn } from '@/lib/utils';
import type { Agent } from '@/hooks/react-query/agents/utils';

interface AgentAvatarProps {
  // For passing agent data directly (preferred - no fetch)
  agent?: Agent;
  
  // For fetching agent by ID (will use cache if available)
  agentId?: string;
  fallbackName?: string;

  // For direct props (bypasses agent fetch)
  iconName?: string | null;
  iconColor?: string;
  backgroundColor?: string;
  agentName?: string;
  isSunaDefault?: boolean;

  // Common props
  size?: number;
  className?: string;
}

<<<<<<< HEAD
export const AgentAvatar: React.FC<AgentAvatarProps> = ({
  // Agent fetch props
  agentId,
=======
export const AgentAvatar: React.FC<AgentAvatarProps> = ({ 
  // Agent data props
  agent: propAgent,
  agentId, 
>>>>>>> 77d2d04a
  fallbackName = "Suna",

  // Direct props
  iconName: propIconName,
  iconColor: propIconColor,
  backgroundColor: propBackgroundColor,
  agentName: propAgentName,
  isSunaDefault: propIsSunaDefault,

  // Common props
  size = 16,
  className = ""
}) => {
  // Try to get agent from cache if agentId is provided and agent prop is not
  const cachedAgent = useAgentFromCache(!propAgent && agentId ? agentId : undefined);
  const agent = propAgent || cachedAgent;

  // Determine values from props or agent data
  const iconName = propIconName ?? agent?.icon_name;
  const backgroundColor = propBackgroundColor ?? agent?.icon_background ?? '#F3F4F6';
  const isSuna = propIsSunaDefault ?? agent?.metadata?.is_suna_default;

  // Calculate responsive border radius - proportional to size
  // Use a ratio that prevents full rounding while maintaining nice corners
  const borderRadiusStyle = {
    borderRadius: `${Math.min(size * 0.25, 16)}px` // 25% of size, max 16px
  };

  // Show skeleton when no data is available
  if (!agent && !propIconName && !propIsSunaDefault && agentId) {
    return (
      <div
        className={cn("bg-muted animate-pulse", className)}
        style={{ width: size, height: size, ...borderRadiusStyle }}
      />
    );
  }

  if (isSuna) {
    return (
      <div
        className={cn(
          "flex items-center justify-center bg-muted border",
          className
        )}
        style={{ width: size, height: size, ...borderRadiusStyle }}
      >
        <KortixLogo size={size * 0.6} />
      </div>
    );
  }

  if (iconName) {
    return (
      <div
        className={cn(
          "flex items-center justify-center transition-all border",
          className
        )}
        style={{
          width: size,
          height: size,
          backgroundColor,
          ...borderRadiusStyle
        }}
      >
        <DynamicIcon
          name={iconName as any}
          size={size * 0.5}
        />
      </div>
    );
  }

  // Fallback to default bot icon
  return (
    <div
      className={cn(
        "flex items-center justify-center bg-muted border",
        className
      )}
      style={{ width: size, height: size, ...borderRadiusStyle }}
    >
      <DynamicIcon
        name="bot"
        size={size * 0.5}
        color="#6B7280"
      />
    </div>
  );
};

interface AgentNameProps {
  agent?: Agent;
  agentId?: string;
  fallback?: string;
}

<<<<<<< HEAD
export const AgentName: React.FC<AgentNameProps> = ({
  agentId,
  fallback = "Suna"
=======
export const AgentName: React.FC<AgentNameProps> = ({ 
  agent: propAgent,
  agentId, 
  fallback = "Suna" 
>>>>>>> 77d2d04a
}) => {
  const cachedAgent = useAgentFromCache(!propAgent && agentId ? agentId : undefined);
  const agent = propAgent || cachedAgent;

  return <span>{agent?.name || fallback}</span>;
};

// Utility function for checking if agent has custom profile
export function hasCustomProfile(agent: {
  icon_name?: string | null;
}): boolean {
  return !!(agent.icon_name);
} <|MERGE_RESOLUTION|>--- conflicted
+++ resolved
@@ -10,7 +10,7 @@
 interface AgentAvatarProps {
   // For passing agent data directly (preferred - no fetch)
   agent?: Agent;
-  
+
   // For fetching agent by ID (will use cache if available)
   agentId?: string;
   fallbackName?: string;
@@ -27,16 +27,10 @@
   className?: string;
 }
 
-<<<<<<< HEAD
 export const AgentAvatar: React.FC<AgentAvatarProps> = ({
-  // Agent fetch props
-  agentId,
-=======
-export const AgentAvatar: React.FC<AgentAvatarProps> = ({ 
   // Agent data props
   agent: propAgent,
-  agentId, 
->>>>>>> 77d2d04a
+  agentId,
   fallbackName = "Suna",
 
   // Direct props
@@ -135,16 +129,10 @@
   fallback?: string;
 }
 
-<<<<<<< HEAD
 export const AgentName: React.FC<AgentNameProps> = ({
+  agent: propAgent,
   agentId,
   fallback = "Suna"
-=======
-export const AgentName: React.FC<AgentNameProps> = ({ 
-  agent: propAgent,
-  agentId, 
-  fallback = "Suna" 
->>>>>>> 77d2d04a
 }) => {
   const cachedAgent = useAgentFromCache(!propAgent && agentId ? agentId : undefined);
   const agent = propAgent || cachedAgent;
