--- conflicted
+++ resolved
@@ -16,7 +16,7 @@
 import { cn } from '@/lib/utils';
 import { Cpu, Search, Check, ChevronDown, Plus, ExternalLink, Loader2, Plug, Brain, LibraryBig, Zap, Workflow } from 'lucide-react';
 import { useAgents } from '@/hooks/react-query/agents/use-agents';
-import { EpsilonLogo } from '@/components/sidebar/epsilon-logo';
+import { KortixLogo } from '@/components/sidebar/kortix-logo';
 import type { ModelOption } from '@/hooks/use-model-selection';
 import { ModelProviderIcon } from '@/lib/model-provider-icons';
 import { SpotlightCard } from '@/components/ui/spotlight-card';
@@ -48,7 +48,6 @@
     canAccessModel: (modelId: string) => boolean;
     refreshCustomModels?: () => void;
     onUpgradeRequest?: () => void;
-    hideModelSelection?: boolean;
 };
 
 const LoggedInMenu: React.FC<UnifiedConfigMenuProps> = memo(function LoggedInMenu({
@@ -61,12 +60,7 @@
     canAccessModel,
     subscriptionStatus,
     onUpgradeRequest,
-<<<<<<< HEAD
-    hideModelSelection = false,
-}) => {
-=======
 }) {
->>>>>>> 3faa9d7d
     const [isOpen, setIsOpen] = useState(false);
     const [searchQuery, setSearchQuery] = useState('');
     const [debouncedSearchQuery, setDebouncedSearchQuery] = useState('');
@@ -204,11 +198,7 @@
                             <div className="flex items-center gap-2 min-w-0 max-w-[180px]">
                                 {renderAgentIcon(displayAgent)}
                                 <span className="truncate text-sm font-medium">
-<<<<<<< HEAD
-                                    {displayAgent?.name || 'Chainlens'}
-=======
                                     {displayAgent?.name || 'Super Worker'}
->>>>>>> 3faa9d7d
                                 </span>
                                 <ChevronDown size={12} className="opacity-60 flex-shrink-0" />
                             </div>
@@ -336,25 +326,6 @@
                         </>
                     )}
 
-<<<<<<< HEAD
-                    {onAgentSelect && <DropdownMenuSeparator className="!mt-0" />}
-
-                    {/* Models */}
-                    {!hideModelSelection && (
-                        <>
-                            <div className="px-1.5">
-                                <div className="px-3 py-1 text-[11px] font-medium text-muted-foreground">Models</div>
-                                <AgentModelSelector
-                                    value={selectedModel}
-                                    onChange={onModelChange}
-                                    disabled={false}
-                                    variant="menu-item"
-                                />
-                            </div>
-                            <DropdownMenuSeparator />
-                        </>
-                    )}
-=======
                     {/* Models Submenu */}
                     <div className="px-3">
                         <div className="mb-3">
@@ -414,7 +385,6 @@
                         </SpotlightCard>
                     </div>
                     <div className="h-px bg-border/50 -mx-3 my-3" />
->>>>>>> 3faa9d7d
                     {onAgentSelect && (selectedAgentId || displayAgent?.agent_id) && (
                         <div className="px-3">
                             <div className="mb-3">
@@ -492,9 +462,9 @@
                         >
                             <div className="flex items-center gap-2 min-w-0 max-w-[180px]">
                                 <div className="flex-shrink-0">
-                                    <EpsilonLogo size={20} />
+                                    <KortixLogo size={20} />
                                 </div>
-                                <span className="truncate text-sm font-medium">Chainlens</span>
+                                <span className="truncate text-sm font-medium">Suna</span>
                                 <ChevronDown size={12} className="opacity-60 flex-shrink-0" />
                             </div>
                         </Button>
