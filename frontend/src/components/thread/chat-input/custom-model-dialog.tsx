--- conflicted
+++ resolved
@@ -77,11 +77,7 @@
                 <DialogHeader>
                     <DialogTitle>{mode === 'add' ? 'Add Custom Model' : 'Edit Custom Model'}</DialogTitle>
                     <DialogDescription>
-<<<<<<< HEAD
-                        Epsilon Chainlens uses <b>LiteLLM</b> under the hood, which makes it compatible with over 100 models. You can easily choose any <a href="https://openrouter.ai/models" target="_blank" rel="noopener noreferrer" className="text-blue-500 hover:text-blue-600 underline">OpenRouter model</a> by prefixing it with <code className="bg-muted px-1.5 py-0.5 rounded text-sm font-mono">openrouter/</code> and it should work out of the box. If you want to use other models besides OpenRouter, you might have to modify the <a href="https://github.com/deptrai/chainlens/blob/main/backend/core/services/llm.py" target="_blank" rel="noopener noreferrer" className="text-blue-500 hover:text-blue-600 underline">llm.py</a>, set the correct environment variables, and rebuild your self-hosted Docker container.
-=======
                         Kortix uses <b>LiteLLM</b> under the hood, which makes it compatible with over 100 models. You can easily choose any <a href="https://openrouter.ai/models" target="_blank" rel="noopener noreferrer" className="text-blue-500 hover:text-blue-600 underline">OpenRouter model</a> by prefixing it with <code className="bg-muted px-1.5 py-0.5 rounded text-sm font-mono">openrouter/</code> and it should work out of the box. If you want to use other models besides OpenRouter, you might have to modify the <a href="https://github.com/kortix-ai/suna/blob/main/backend/core/services/llm.py" target="_blank" rel="noopener noreferrer" className="text-blue-500 hover:text-blue-600 underline">llm.py</a>, set the correct environment variables, and rebuild your self-hosted Docker container.
->>>>>>> 3faa9d7d
                     </DialogDescription>
 
 
