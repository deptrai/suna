--- conflicted
+++ resolved
@@ -26,20 +26,20 @@
   SidebarRail,
 } from "@/components/ui/sidebar"
 import { ThemeToggle } from "./home/theme-toggle"
-import { EpsilonLogo } from "./sidebar/epsilon-logo"
+import { KortixLogo } from "./sidebar/kortix-logo"
 import Image from "next/image"
 import { useEffect } from "react"
 import { useTheme } from "next-themes"
 
 const data = {
   user: {
-    name: "Epsilon User",
-    email: "docs@epsilon.ai",
-    avatar: "/chainlens-favicon.svg",
+    name: "Kortix User",
+    email: "docs@kortix.ai",
+    avatar: "/favicon.png",
   },
   teams: [
     {
-      name: "Epsilon AI",
+      name: "Kortix AI",
       logo: GalleryVerticalEnd,
       plan: "Open Source",
     },
@@ -49,7 +49,7 @@
       title: "Getting Started",
       items: [
         {
-          title: "What is Epsilon?",
+          title: "What is Kortix?",
           url: "/docs/introduction",
         },
         {
@@ -81,7 +81,7 @@
       items: [
         {
           title: "GitHub Repository",
-          url: "https://github.com/deptrai/chainlens",
+          url: "https://github.com/kortix-ai/suna",
           external: true,
         },
         {
@@ -103,16 +103,6 @@
     setMounted(true);
   }, []);
 
-<<<<<<< HEAD
-  const logoSrc = !mounted
-    ? '/chainlens-logo.svg'
-    : resolvedTheme === 'dark'
-      ? '/chainlens-logo-white.svg'
-      : '/chainlens-logo.svg';
-  
-
-=======
->>>>>>> 3faa9d7d
   const isActive = (url: string) => {
     return pathname === url
   }
@@ -120,18 +110,7 @@
   return (
     <Sidebar className="w-72 [&_[data-sidebar=sidebar]]:bg-white dark:[&_[data-sidebar=sidebar]]:bg-black border-none" {...props}>
       <SidebarHeader className="bg-transparent p-6 px-2">
-<<<<<<< HEAD
-        <Image
-          src={logoSrc}
-          alt="Epsilon Logo"
-          width={80}
-          height={14}
-          className="md:w-[100px] md:h-[18px]"
-          priority
-        /> 
-=======
         <KortixLogo size={24} />
->>>>>>> 3faa9d7d
       </SidebarHeader>
       <SidebarContent className="px-2 bg-transparent scrollbar-thin scrollbar-thumb-primary/20 scrollbar-track-transparent">
         {data.navMain.map((section) => (
