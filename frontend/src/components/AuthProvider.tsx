'use client';

import React, {
  createContext,
  useContext,
  useState,
  useEffect,
  ReactNode,
} from 'react';
import { createClient } from '@/lib/supabase/client';
import { User, Session } from '@supabase/supabase-js';
import { SupabaseClient } from '@supabase/supabase-js';
<<<<<<< HEAD
import { checkAndInstallChainlensAgent } from '@/lib/utils/install-chainlens-agent';
=======
>>>>>>> 3faa9d7d
import { clearUserLocalStorage } from '@/lib/utils/clear-local-storage';

type AuthContextType = {
  supabase: SupabaseClient;
  session: Session | null;
  user: User | null;
  isLoading: boolean;
  signOut: () => Promise<void>;
};

const AuthContext = createContext<AuthContextType | undefined>(undefined);

export const AuthProvider = ({ children }: { children: ReactNode }) => {
  const supabase = createClient();
  const [session, setSession] = useState<Session | null>(null);
  const [user, setUser] = useState<User | null>(null);
  const [isLoading, setIsLoading] = useState(true);

  useEffect(() => {
    const getInitialSession = async () => {
      try {
        const {
          data: { session: currentSession },
        } = await supabase.auth.getSession();

        console.log('🔍 AuthProvider - Initial session check:', {
          hasSession: !!currentSession,
          hasUser: !!currentSession?.user,
          userId: currentSession?.user?.id,
          sessionExpiry: currentSession?.expires_at
        });

        setSession(currentSession);
        setUser(currentSession?.user ?? null);
      } catch (error) {
        console.error('❌ AuthProvider - Error getting session:', error);
      } finally {
        setIsLoading(false);
      }
    };

    getInitialSession();

    const { data: authListener } = supabase.auth.onAuthStateChange(
      async (event, newSession) => {
        setSession(newSession);
        setUser(newSession?.user ?? null);

        if (isLoading) setIsLoading(false);
        switch (event) {
          case 'SIGNED_IN':
<<<<<<< HEAD
            if (newSession?.user) {
              await checkAndInstallChainlensAgent(newSession.user.id, newSession.user.created_at);
            }
=======
>>>>>>> 3faa9d7d
            break;
          case 'SIGNED_OUT':
            clearUserLocalStorage();
            break;
          case 'TOKEN_REFRESHED':
            break;
          case 'MFA_CHALLENGE_VERIFIED':
            break;
          default:
        }
      },
    );

    return () => {
      authListener?.subscription.unsubscribe();
    };
  }, [supabase]); // Removed isLoading from dependencies to prevent infinite loops

  const signOut = async () => {
    try {
      await supabase.auth.signOut();
      // Clear local storage after successful sign out
      clearUserLocalStorage();
    } catch (error) {
      console.error('❌ Error signing out:', error);
    }
  };

  const value = {
    supabase,
    session,
    user,
    isLoading,
    signOut,
  };

  return <AuthContext.Provider value={value}>{children}</AuthContext.Provider>;
};

export const useAuth = () => {
  const context = useContext(AuthContext);
  if (context === undefined) {
    throw new Error('useAuth must be used within an AuthProvider');
  }
  return context;
};<|MERGE_RESOLUTION|>--- conflicted
+++ resolved
@@ -10,10 +10,6 @@
 import { createClient } from '@/lib/supabase/client';
 import { User, Session } from '@supabase/supabase-js';
 import { SupabaseClient } from '@supabase/supabase-js';
-<<<<<<< HEAD
-import { checkAndInstallChainlensAgent } from '@/lib/utils/install-chainlens-agent';
-=======
->>>>>>> 3faa9d7d
 import { clearUserLocalStorage } from '@/lib/utils/clear-local-storage';
 
 type AuthContextType = {
@@ -38,18 +34,9 @@
         const {
           data: { session: currentSession },
         } = await supabase.auth.getSession();
-
-        console.log('🔍 AuthProvider - Initial session check:', {
-          hasSession: !!currentSession,
-          hasUser: !!currentSession?.user,
-          userId: currentSession?.user?.id,
-          sessionExpiry: currentSession?.expires_at
-        });
-
         setSession(currentSession);
         setUser(currentSession?.user ?? null);
       } catch (error) {
-        console.error('❌ AuthProvider - Error getting session:', error);
       } finally {
         setIsLoading(false);
       }
@@ -65,12 +52,6 @@
         if (isLoading) setIsLoading(false);
         switch (event) {
           case 'SIGNED_IN':
-<<<<<<< HEAD
-            if (newSession?.user) {
-              await checkAndInstallChainlensAgent(newSession.user.id, newSession.user.created_at);
-            }
-=======
->>>>>>> 3faa9d7d
             break;
           case 'SIGNED_OUT':
             clearUserLocalStorage();
