'use client';

import React from 'react';
import { ScrollArea } from '@/components/ui/scroll-area';
import { Button } from '@/components/ui/button';
import { Separator } from '@/components/ui/separator';
import { Badge } from '@/components/ui/badge';
import { useTheme } from 'next-themes';
import {
  FileText,
  Rocket,
  Settings,
  Code,
  Zap,
  BookOpen,
  Users,
  Shield,
  Database,
  Sun,
  Moon
} from 'lucide-react';

const navigationItems = [
  {
    title: 'Getting Started',
    items: [
      { title: 'Introduction', href: '#introduction', icon: BookOpen },
      { title: 'Quick Start', href: '#quick-start', icon: Rocket },
      { title: 'Installation', href: '#installation', icon: Settings },
    ]
  },
  {
    title: 'Guides',
    items: [
      { title: 'Building Agents', href: '#building-agents', icon: Code },
      { title: 'Automation', href: '#automation', icon: Zap },
      { title: 'Workflows', href: '#workflows', icon: FileText },
    ]
  },
  {
    title: 'Advanced',
    items: [
      { title: 'API Reference', href: '#api-reference', icon: Database },
      { title: 'Authentication', href: '#authentication', icon: Shield },
      { title: 'Community', href: '#community', icon: Users },
    ]
  }
];

export const DocsSidebar = () => {
  const { theme, setTheme } = useTheme();

  return (
    <div className="hidden lg:flex w-80 flex-shrink-0 sticky top-0 h-screen">
      <div className="h-full bg-background/60 backdrop-blur-xl border-r border-border/40">
        <div className="p-6">
          <div className="mb-8">
<<<<<<< HEAD
            <h1 className="text-2xl font-bold bg-gradient-to-r from-primary to-primary/80 bg-clip-text text-transparent">
              Chainlens Docs
=======
            <h1 className="text-2xl font-medium bg-gradient-to-r from-primary to-primary/80 bg-clip-text text-transparent">
              Kortix Docs
>>>>>>> 3faa9d7d
            </h1>
            <p className="text-sm text-muted-foreground mt-1">
              Build powerful AI agents
            </p>
          </div>
          <div className="mb-6">
            <Button
              variant="outline"
              className="w-full justify-start text-muted-foreground bg-muted/50 backdrop-blur-sm border-border/40"
            >
              <FileText className="mr-2 h-4 w-4" />
              Search documentation...
            </Button>
          </div>
          <ScrollArea className="h-[calc(100vh-240px)]">
            <nav className="space-y-6">
              {navigationItems.map((section, index) => (
                <div key={section.title}>
                  <h3 className="font-medium text-sm text-muted-foreground uppercase tracking-wider mb-3">
                    {section.title}
                  </h3>
                  <div className="space-y-1">
                    {section.items.map((item) => (
                      <Button
                        key={item.title}
                        variant="ghost"
                        className="w-full justify-start h-auto p-3 hover:bg-accent/60 backdrop-blur-sm"
                        asChild
                      >
                        <a href={item.href}>
                          <item.icon className="mr-3 h-4 w-4" />
                          <span className="text-sm">{item.title}</span>
                        </a>
                      </Button>
                    ))}
                  </div>
                  {index < navigationItems.length - 1 && (
                    <Separator className="mt-4 bg-border/40" />
                  )}
                </div>
              ))}
            </nav>
          </ScrollArea>
          <div className="mt-6 pt-4 border-t border-border/40">
            <div className="flex items-center justify-between">
              <Badge variant="secondary" className="bg-muted/60 backdrop-blur-sm">
                v1.0.0
              </Badge>
              <Button
                variant="ghost"
                size="sm"
                onClick={() => setTheme(theme === 'light' ? 'dark' : 'light')}
                className="h-8 w-8 p-0 bg-muted/40 hover:bg-accent/60 backdrop-blur-sm"
              >
                <Sun className="h-4 w-4 rotate-0 scale-100 transition-all dark:-rotate-90 dark:scale-0" />
                <Moon className="absolute h-4 w-4 rotate-90 scale-0 transition-all dark:rotate-0 dark:scale-100" />
                <span className="sr-only">Toggle theme</span>
              </Button>
            </div>
          </div>
        </div>
      </div>
    </div>
  );
}; <|MERGE_RESOLUTION|>--- conflicted
+++ resolved
@@ -55,13 +55,8 @@
       <div className="h-full bg-background/60 backdrop-blur-xl border-r border-border/40">
         <div className="p-6">
           <div className="mb-8">
-<<<<<<< HEAD
-            <h1 className="text-2xl font-bold bg-gradient-to-r from-primary to-primary/80 bg-clip-text text-transparent">
-              Chainlens Docs
-=======
             <h1 className="text-2xl font-medium bg-gradient-to-r from-primary to-primary/80 bg-clip-text text-transparent">
               Kortix Docs
->>>>>>> 3faa9d7d
             </h1>
             <p className="text-sm text-muted-foreground mt-1">
               Build powerful AI agents
