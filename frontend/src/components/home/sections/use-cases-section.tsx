'use client';

import { SectionHeader } from '@/components/home/section-header';
import { siteConfig } from '@/lib/home';
import { cn } from '@/lib/utils';
import { motion } from 'motion/react';
import { ArrowRight } from 'lucide-react';

interface UseCase {
  id: string;
  title: string;
  description: string;
  category: string;
  featured: boolean;
  icon: React.ReactNode;
  image: string;
  url: string;
}

export function UseCasesSection() {
  // Get featured use cases from siteConfig and limit to 8
  const featuredUseCases: UseCase[] = (siteConfig.useCases || []).filter(
    (useCase: UseCase) => useCase.featured,
  );

  return (
    <section
      id="use-cases"
      className="flex flex-col items-center justify-center gap-10 pb-10 w-full relative"
    >
      <SectionHeader>
        <h2 className="text-3xl md:text-4xl font-medium tracking-tighter text-center text-balance">
<<<<<<< HEAD
          See Chainlens in action
        </h2>
        <p className="text-muted-foreground text-center text-balance font-medium">
          Explore real-world examples of how Chainlens completes complex tasks
=======
          See Kortix in action
        </h2>
        <p className="text-muted-foreground text-center text-balance font-medium">
          Explore real-world examples of how Kortix completes complex tasks
>>>>>>> 3faa9d7d
          autonomously
        </p>
      </SectionHeader>

      <div className="relative w-full h-full">
        <div className="grid min-[650px]:grid-cols-2 min-[900px]:grid-cols-3 min-[1200px]:grid-cols-4 gap-4 w-full mx-auto px-6">
          {featuredUseCases.map((useCase: UseCase) => (
            <div
              key={useCase.id}
              className="rounded-xl overflow-hidden relative h-fit min-[650px]:h-full flex flex-col md:shadow-[0px_61px_24px_-10px_rgba(0,0,0,0.01),0px_34px_20px_-8px_rgba(0,0,0,0.05),0px_15px_15px_-6px_rgba(0,0,0,0.09),0px_4px_8px_-2px_rgba(0,0,0,0.10),0px_0px_0px_1px_rgba(0,0,0,0.08)] bg-accent"
            >
              <div className="flex flex-col gap-4 p-4">
                <div className="flex items-center gap-3">
                  <div className="rounded-full bg-secondary/10 p-2">
                    <svg
                      width="16"
                      height="16"
                      viewBox="0 0 24 24"
                      fill="none"
                      xmlns="http://www.w3.org/2000/svg"
                      className="text-secondary"
                    >
                      {useCase.icon}
                    </svg>
                  </div>
                  <h3 className="text-lg font-medium line-clamp-1">
                    {useCase.title}
                  </h3>
                </div>
                <p className="text-sm text-muted-foreground leading-relaxed line-clamp-3">
                  {useCase.description}
                </p>
              </div>

              <div className="mt-auto">
                <hr className="border-border dark:border-white/20 m-0" />

                <div className="w-full h-[160px] bg-accent/10">
                  <div className="relative w-full h-full overflow-hidden">
                    <img
                      src={
                        useCase.image ||
                        `https://placehold.co/800x400/f5f5f5/666666?text=Chainlens+${useCase.title.split(' ').join('+')}`
                      }
<<<<<<< HEAD
                      alt={`Chainlens ${useCase.title}`}
=======
                      alt={`Kortix ${useCase.title}`}
>>>>>>> 3faa9d7d
                      className="w-full h-full object-cover"
                    />
                    <a
                      href={useCase.url}
                      target="_blank"
                      rel="noopener noreferrer"
                      className="absolute inset-0 bg-gradient-to-t from-black/60 to-transparent opacity-0 hover:opacity-100 transition-opacity flex items-end justify-start p-4 group"
                    >
                      <span className="flex items-center gap-2 text-sm text-white font-medium">
                        Watch replay
                        <ArrowRight className="size-4 transform group-hover:translate-x-1 transition-transform" />
                      </span>
                    </a>
                  </div>
                </div>
              </div>
            </div>
          ))}
        </div>

        {featuredUseCases.length === 0 && (
          <div className="flex flex-col items-center justify-center py-16 text-center">
            <p className="text-muted-foreground">No use cases available yet.</p>
          </div>
        )}
      </div>
    </section>
  );
}<|MERGE_RESOLUTION|>--- conflicted
+++ resolved
@@ -30,17 +30,10 @@
     >
       <SectionHeader>
         <h2 className="text-3xl md:text-4xl font-medium tracking-tighter text-center text-balance">
-<<<<<<< HEAD
-          See Chainlens in action
-        </h2>
-        <p className="text-muted-foreground text-center text-balance font-medium">
-          Explore real-world examples of how Chainlens completes complex tasks
-=======
           See Kortix in action
         </h2>
         <p className="text-muted-foreground text-center text-balance font-medium">
           Explore real-world examples of how Kortix completes complex tasks
->>>>>>> 3faa9d7d
           autonomously
         </p>
       </SectionHeader>
@@ -83,13 +76,9 @@
                     <img
                       src={
                         useCase.image ||
-                        `https://placehold.co/800x400/f5f5f5/666666?text=Chainlens+${useCase.title.split(' ').join('+')}`
+                        `https://placehold.co/800x400/f5f5f5/666666?text=Suna+${useCase.title.split(' ').join('+')}`
                       }
-<<<<<<< HEAD
-                      alt={`Chainlens ${useCase.title}`}
-=======
                       alt={`Kortix ${useCase.title}`}
->>>>>>> 3faa9d7d
                       className="w-full h-full object-cover"
                     />
                     <a
