'use client';

import { NavMenu } from '@/components/home/nav-menu';
import { ThemeToggle } from '@/components/home/theme-toggle';
import { siteConfig } from '@/lib/home';
import { cn } from '@/lib/utils';
import { Menu, X, Github } from 'lucide-react';
import { AnimatePresence, motion, useScroll } from 'motion/react';
import Link from 'next/link';
import Image from 'next/image';
import { useEffect, useState } from 'react';
import { useTheme } from 'next-themes';
import { useAuth } from '@/components/AuthProvider';
import { useGitHubStars } from '@/hooks/use-github-stars';
import { useRouter, usePathname } from 'next/navigation';
import { KortixLogo } from '@/components/sidebar/kortix-logo';

const INITIAL_WIDTH = '70rem';
const MAX_WIDTH = '1000px';

const overlayVariants = {
  hidden: { opacity: 0 },
  visible: { opacity: 1 },
  exit: { opacity: 0 },
};

const drawerVariants = {
  hidden: { opacity: 0, y: 100 },
  visible: {
    opacity: 1,
    y: 0,
    rotate: 0,
    transition: {
      type: 'spring',
      damping: 15,
      stiffness: 200,
      staggerChildren: 0.03,
    },
  },
  exit: {
    opacity: 0,
    y: 100,
    transition: { duration: 0.1 },
  },
};

const drawerMenuContainerVariants = {
  hidden: { opacity: 0 },
  visible: { opacity: 1 },
};

const drawerMenuVariants = {
  hidden: { opacity: 0 },
  visible: { opacity: 1 },
};

interface NavbarProps {
  tabs?: string[];
}

export function Navbar({ tabs }: NavbarProps = {}) {
  const { scrollY } = useScroll();
  const [hasScrolled, setHasScrolled] = useState(false);
  const [isDrawerOpen, setIsDrawerOpen] = useState(false);
  const [activeSection, setActiveSection] = useState('hero');
  const { theme, resolvedTheme } = useTheme();
  const [mounted, setMounted] = useState(false);
  const { user } = useAuth();
  const { formattedStars, loading: starsLoading } = useGitHubStars('epsilon-ai', 'chainlens');
  const router = useRouter();
  const pathname = usePathname();

  // Filter nav links based on tabs prop
  const filteredNavLinks = tabs
    ? siteConfig.nav.links.filter(link =>
      tabs.includes(link.name.toLowerCase())
    )
    : siteConfig.nav.links;

  useEffect(() => {
    setMounted(true);
  }, []);

  useEffect(() => {
    const handleScroll = () => {
      const sections = filteredNavLinks.map((item) =>
        item.href.substring(1),
      );

      for (const section of sections) {
        const element = document.getElementById(section);
        if (element) {
          const rect = element.getBoundingClientRect();
          if (rect.top <= 150 && rect.bottom >= 150) {
            setActiveSection(section);
            break;
          }
        }
      }
    };

    window.addEventListener('scroll', handleScroll);
    handleScroll();

    return () => window.removeEventListener('scroll', handleScroll);
  }, [filteredNavLinks]);

  useEffect(() => {
    const unsubscribe = scrollY.on('change', (latest) => {
      setHasScrolled(latest > 10);
    });
    return unsubscribe;
  }, [scrollY]);

  const toggleDrawer = () => setIsDrawerOpen((prev) => !prev);
  const handleOverlayClick = () => setIsDrawerOpen(false);

<<<<<<< HEAD
  const logoSrc = !mounted
    ? '/chainlens-logo.svg'
    : resolvedTheme === 'dark'
      ? '/chainlens-logo-white.svg'
      : '/chainlens-logo.svg';

=======
>>>>>>> 3faa9d7d
  return (
    <header
      className={cn(
        'sticky z-50 flex justify-center transition-all duration-300',
        hasScrolled ? 'top-6 mx-4 md:mx-0' : 'top-4 mx-2 md:mx-0',
      )}
    >
      <motion.div
        initial={{ width: INITIAL_WIDTH }}
        animate={{ width: hasScrolled ? MAX_WIDTH : INITIAL_WIDTH }}
        transition={{ duration: 0.3, ease: [0.25, 0.1, 0.25, 1] }}
      >
        <div
          className={cn(
            'mx-auto max-w-7xl rounded-2xl transition-all duration-300 xl:px-0',
            hasScrolled
              ? 'px-2 md:px-2 border border-border backdrop-blur-lg bg-background/75'
              : 'shadow-none px-3 md:px-7',
          )}
        >
          <div className="flex h-[56px] items-center p-2 md:p-4">
            {/* Left Section - Logo */}
            <div className="flex items-center justify-start flex-shrink-0 w-auto md:w-[200px]">
              <Link href="/" className="flex items-center gap-3">
<<<<<<< HEAD
                <Image
                  src={logoSrc}
                  alt="Chainlens Logo"
                  width={80}
                  height={14}
                  className="md:w-[100px] md:h-[18px]"
                  priority
                /> 
=======
                <KortixLogo size={18} variant='logomark' />
>>>>>>> 3faa9d7d
              </Link>
            </div>
            {/* 
            <div className="hidden md:flex items-center justify-center flex-grow">
              <NavMenu links={filteredNavLinks} />
            </div> */}

            {/* Right Section - Actions */}
            <div className="flex items-center justify-end flex-shrink-0 w-auto md:w-[200px] ml-auto">
              <div className="flex flex-row items-center gap-2 md:gap-3 shrink-0">
                <div className="flex items-center space-x-3">
                  <Link
                    href="https://github.com/deptrai/chainlens"
                    target="_blank"
                    rel="noopener noreferrer"
                    className="flex items-center gap-1.5 h-7 px-2.5 text-xs font-medium rounded-full bg-transparent text-muted-foreground/60 hover:text-muted-foreground hover:bg-accent/30 transition-all duration-200"
                    aria-label="GitHub Repository"
                  >
                    <Github className="size-3.5" />
                    <span className={`text-xs font-medium transition-opacity duration-200 ${starsLoading ? 'opacity-50' : 'opacity-100'}`}>
                      {formattedStars}
                    </span>
                  </Link>
                  {user ? (
                    <Link
                      className="bg-primary h-8 flex items-center justify-center text-sm font-normal tracking-wide rounded-full text-primary-foreground w-fit px-4 shadow-[inset_0_1px_2px_rgba(255,255,255,0.25),0_3px_3px_-1.5px_rgba(16,24,40,0.06),0_1px_1px_rgba(16,24,40,0.08)] border border-white/[0.12]"
                      href="/dashboard"
                    >
                      Dashboard
                    </Link>
                  ) : (
                    <Link
                      className="bg-primary text-primary-foreground h-8 flex items-center justify-center text-sm font-normal tracking-wide rounded-full w-fit px-4 shadow-[inset_0_1px_2px_rgba(255,255,255,0.25),0_3px_3px_-1.5px_rgba(16,24,40,0.06),0_1px_1px_rgba(16,24,40,0.08)] border border-white/[0.12]"
                      href="/auth"
                    >
                      Try free
                    </Link>
                  )}
                </div>
                {/* <ThemeToggle /> */}
              </div>
            </div>
          </div>
        </div>
      </motion.div>

      {/* Mobile Drawer */}
      <AnimatePresence>
        {isDrawerOpen && (
          <>
            <motion.div
              className="fixed inset-0 bg-black/50 backdrop-blur-sm"
              initial="hidden"
              animate="visible"
              exit="exit"
              variants={overlayVariants}
              transition={{ duration: 0.2 }}
              onClick={handleOverlayClick}
            />

            <motion.div
              className="fixed inset-x-0 w-[95%] mx-auto bottom-3 bg-background border border-border p-4 rounded-xl shadow-lg"
              initial="hidden"
              animate="visible"
              exit="exit"
              variants={drawerVariants}
            >
              {/* Mobile menu content */}
              <div className="flex flex-col gap-4">
                <div className="flex items-center justify-between">
                  <Link href="/" className="flex items-center gap-3">
<<<<<<< HEAD
                    <Image
                      src={logoSrc}
                      alt="Epsilon Logo"
                      width={120}
                      height={22}
                      priority
                    />
                    <span className="font-medium text-primary text-sm">
                      / Chainlens
                    </span>
=======
                    <KortixLogo size={120} />
>>>>>>> 3faa9d7d
                  </Link>
                  <button
                    onClick={toggleDrawer}
                    className="border border-border rounded-md p-1 cursor-pointer"
                  >
                    <X className="size-5" />
                  </button>
                </div>

                <motion.ul
                  className="flex flex-col text-sm mb-4 border border-border rounded-md"
                  variants={drawerMenuContainerVariants}
                >
                  <AnimatePresence>
                    {filteredNavLinks.map((item) => (
                      <motion.li
                        key={item.id}
                        className="p-2.5 border-b border-border last:border-b-0"
                        variants={drawerMenuVariants}
                      >
                        <a
                          href={item.href}
                          onClick={(e) => {
                            // If it's an external link (not starting with #), let it navigate normally
                            if (!item.href.startsWith('#')) {
                              setIsDrawerOpen(false);
                              return;
                            }

                            e.preventDefault();

                            // If we're not on the homepage, redirect to homepage with the section
                            if (pathname !== '/') {
                              router.push(`/${item.href}`);
                              setIsDrawerOpen(false);
                              return;
                            }

                            const element = document.getElementById(
                              item.href.substring(1),
                            );
                            element?.scrollIntoView({ behavior: 'smooth' });
                            setIsDrawerOpen(false);
                          }}
                          className={`underline-offset-4 hover:text-primary/80 transition-colors ${(item.href.startsWith('#') && pathname === '/' && activeSection === item.href.substring(1)) || (item.href === pathname)
                            ? 'text-primary font-medium'
                            : 'text-primary/60'
                            }`}
                        >
                          {item.name}
                        </a>
                      </motion.li>
                    ))}
                  </AnimatePresence>
                </motion.ul>

                {/* GitHub link for mobile */}
                <Link
                  href="https://github.com/deptrai/chainlens"
                  target="_blank"
                  rel="noopener noreferrer"
                  className="flex items-center justify-center gap-1.5 h-7 px-2.5 text-xs font-medium rounded-full bg-transparent text-muted-foreground/60 hover:text-muted-foreground hover:bg-accent/30 transition-all duration-200"
                  aria-label="GitHub Repository"
                >
                  <Github className="size-3.5" />
                  <span className={`text-xs font-medium transition-opacity duration-200 ${starsLoading ? 'opacity-50' : 'opacity-100'}`}>
                    ⭐ {formattedStars}
                  </span>
                </Link>

                {/* Action buttons */}
                <div className="flex flex-col gap-2">
                  {user ? (
                    <Link
                      href="/dashboard"
                      className="bg-secondary h-8 flex items-center justify-center text-sm font-normal tracking-wide rounded-full text-primary-foreground dark:text-secondary-foreground w-full px-4 shadow-[inset_0_1px_2px_rgba(255,255,255,0.25),0_3px_3px_-1.5px_rgba(16,24,40,0.06),0_1px_1px_rgba(16,24,40,0.08)] border border-white/[0.12] hover:bg-secondary/80 transition-all ease-out active:scale-95"
                    >
                      Dashboard
                    </Link>
                  ) : (
                    <Link
                      href="/auth"
                      className="bg-secondary h-8 flex items-center justify-center text-sm font-normal tracking-wide rounded-full text-primary-foreground dark:text-secondary-foreground w-full px-4 shadow-[inset_0_1px_2px_rgba(255,255,255,0.25),0_3px_3px_-1.5px_rgba(16,24,40,0.06),0_1px_1px_rgba(16,24,40,0.08)] border border-white/[0.12] hover:bg-secondary/80 transition-all ease-out active:scale-95"
                    >
                      Try free
                    </Link>
                  )}
                  <div className="flex justify-between">
                    <ThemeToggle />
                  </div>
                </div>
              </div>
            </motion.div>
          </>
        )}
      </AnimatePresence>
    </header>
  );
}<|MERGE_RESOLUTION|>--- conflicted
+++ resolved
@@ -66,7 +66,7 @@
   const { theme, resolvedTheme } = useTheme();
   const [mounted, setMounted] = useState(false);
   const { user } = useAuth();
-  const { formattedStars, loading: starsLoading } = useGitHubStars('epsilon-ai', 'chainlens');
+  const { formattedStars, loading: starsLoading } = useGitHubStars('kortix-ai', 'suna');
   const router = useRouter();
   const pathname = usePathname();
 
@@ -115,15 +115,6 @@
   const toggleDrawer = () => setIsDrawerOpen((prev) => !prev);
   const handleOverlayClick = () => setIsDrawerOpen(false);
 
-<<<<<<< HEAD
-  const logoSrc = !mounted
-    ? '/chainlens-logo.svg'
-    : resolvedTheme === 'dark'
-      ? '/chainlens-logo-white.svg'
-      : '/chainlens-logo.svg';
-
-=======
->>>>>>> 3faa9d7d
   return (
     <header
       className={cn(
@@ -148,18 +139,7 @@
             {/* Left Section - Logo */}
             <div className="flex items-center justify-start flex-shrink-0 w-auto md:w-[200px]">
               <Link href="/" className="flex items-center gap-3">
-<<<<<<< HEAD
-                <Image
-                  src={logoSrc}
-                  alt="Chainlens Logo"
-                  width={80}
-                  height={14}
-                  className="md:w-[100px] md:h-[18px]"
-                  priority
-                /> 
-=======
                 <KortixLogo size={18} variant='logomark' />
->>>>>>> 3faa9d7d
               </Link>
             </div>
             {/* 
@@ -172,7 +152,7 @@
               <div className="flex flex-row items-center gap-2 md:gap-3 shrink-0">
                 <div className="flex items-center space-x-3">
                   <Link
-                    href="https://github.com/deptrai/chainlens"
+                    href="https://github.com/kortix-ai/suna"
                     target="_blank"
                     rel="noopener noreferrer"
                     className="flex items-center gap-1.5 h-7 px-2.5 text-xs font-medium rounded-full bg-transparent text-muted-foreground/60 hover:text-muted-foreground hover:bg-accent/30 transition-all duration-200"
@@ -231,20 +211,7 @@
               <div className="flex flex-col gap-4">
                 <div className="flex items-center justify-between">
                   <Link href="/" className="flex items-center gap-3">
-<<<<<<< HEAD
-                    <Image
-                      src={logoSrc}
-                      alt="Epsilon Logo"
-                      width={120}
-                      height={22}
-                      priority
-                    />
-                    <span className="font-medium text-primary text-sm">
-                      / Chainlens
-                    </span>
-=======
                     <KortixLogo size={120} />
->>>>>>> 3faa9d7d
                   </Link>
                   <button
                     onClick={toggleDrawer}
@@ -303,7 +270,7 @@
 
                 {/* GitHub link for mobile */}
                 <Link
-                  href="https://github.com/deptrai/chainlens"
+                  href="https://github.com/kortix-ai/suna"
                   target="_blank"
                   rel="noopener noreferrer"
                   className="flex items-center justify-center gap-1.5 h-7 px-2.5 text-xs font-medium rounded-full bg-transparent text-muted-foreground/60 hover:text-muted-foreground hover:bg-accent/30 transition-all duration-200"
