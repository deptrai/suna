'use client';
import { HeroVideoSection } from '@/components/home/sections/hero-video-section';
import { siteConfig } from '@/lib/home';
import { ArrowRight, Github, X, AlertCircle, Square } from 'lucide-react';
import { FlickeringGrid } from '@/components/home/ui/flickering-grid';
import { useMediaQuery } from '@/hooks/use-media-query';
import { useState, useEffect, useRef, FormEvent } from 'react';
import { useScroll } from 'motion/react';
import Link from 'next/link';
import { useRouter } from 'next/navigation';
import { useAuth } from '@/components/AuthProvider';
import {
  BillingError,
  AgentRunLimitError,
  ProjectLimitError,
} from '@/lib/api';
import { useInitiateAgentMutation } from '@/hooks/react-query/dashboard/use-initiate-agent';
import { useThreadQuery } from '@/hooks/react-query/threads/use-threads';
import { generateThreadName } from '@/lib/actions/threads';
import GoogleSignIn from '@/components/GoogleSignIn';
import { useAgents } from '@/hooks/react-query/agents/use-agents';
import {
  Dialog,
  DialogContent,
  DialogDescription,
  DialogHeader,
  DialogTitle,
  DialogOverlay,
} from '@/components/ui/dialog';
import { BillingErrorAlert } from '@/components/billing/usage-limit-alert';
import { useBillingError } from '@/hooks/useBillingError';
import { useAccounts } from '@/hooks/use-accounts';
import { isLocalMode, config } from '@/lib/config';
import { toast } from 'sonner';
import { BillingModal } from '@/components/billing/billing-modal';
import GitHubSignIn from '@/components/GithubSignIn';
import { ChatInput, ChatInputHandles } from '@/components/thread/chat-input/chat-input';
import { normalizeFilenameToNFC } from '@/lib/utils/unicode';
import { createQueryHook } from '@/hooks/use-query';
import { agentKeys } from '@/hooks/react-query/agents/keys';
import { getAgents } from '@/hooks/react-query/agents/utils';
import { AgentRunLimitDialog } from '@/components/thread/agent-run-limit-dialog';
import { useAgentSelection } from '@/lib/stores/agent-selection-store';

// Custom dialog overlay with blur effect
const BlurredDialogOverlay = () => (
  <DialogOverlay className="bg-background/40 backdrop-blur-md" />
);

// Rotating text component for job types
const RotatingText = ({
  texts,
  className = ""
}: {
  texts: string[];
  className?: string;
}) => {
  const [currentIndex, setCurrentIndex] = useState(0);
  const [isVisible, setIsVisible] = useState(true);

  useEffect(() => {
    const interval = setInterval(() => {
      setIsVisible(false);

      setTimeout(() => {
        setCurrentIndex((prev) => (prev + 1) % texts.length);
        setIsVisible(true);
      }, 150); // Half of the transition duration
    }, 2000); // Change every 2 seconds

    return () => clearInterval(interval);
  }, [texts.length]);

  return (
    <span className={`inline-block transition-all duration-300 ${className}`}>
      <span
        className={`inline-block transition-opacity duration-300 ${isVisible ? 'opacity-100' : 'opacity-0'
          }`}
      >
        {texts[currentIndex]}
      </span>
    </span>
  );
};

// Constant for localStorage key to ensure consistency
const PENDING_PROMPT_KEY = 'pendingAgentPrompt';

export function HeroSection() {
  const { hero } = siteConfig;
  const tablet = useMediaQuery('(max-width: 1024px)');
  const [mounted, setMounted] = useState(false);
  const [isScrolling, setIsScrolling] = useState(false);
  const [isSubmitting, setIsSubmitting] = useState(false);
  const scrollTimeout = useRef<NodeJS.Timeout | null>(null);
  const { scrollY } = useScroll();
  const [inputValue, setInputValue] = useState('');
  const router = useRouter();

  // Use the agent selection store for localStorage persistence
  const {
    selectedAgentId,
    setSelectedAgent,
    initializeFromAgents
  } = useAgentSelection();
  const { user, isLoading } = useAuth();
  const { billingError, handleBillingError, clearBillingError } =
    useBillingError();
  const { data: accounts } = useAccounts({ enabled: !!user });
  const personalAccount = accounts?.find((account) => account.personal_account);
  const [showPaymentModal, setShowPaymentModal] = useState(false);
  const initiateAgentMutation = useInitiateAgentMutation();
  const [initiatedThreadId, setInitiatedThreadId] = useState<string | null>(null);
  const threadQuery = useThreadQuery(initiatedThreadId || '');
  const chatInputRef = useRef<ChatInputHandles>(null);
  const [showAgentLimitDialog, setShowAgentLimitDialog] = useState(false);
  const [agentLimitData, setAgentLimitData] = useState<{
    runningCount: number;
    runningThreadIds: string[];
  } | null>(null);

  // Fetch agents for selection
  const { data: agentsResponse } = createQueryHook(
    agentKeys.list({
      limit: 100,
      sort_by: 'name',
      sort_order: 'asc'
    }),
    () => getAgents({
      limit: 100,
      sort_by: 'name',
      sort_order: 'asc'
    }),
    {
      enabled: !!user && !isLoading,
      staleTime: 5 * 60 * 1000,
      gcTime: 10 * 60 * 1000,
    }
  )();

  const agents = agentsResponse?.agents || [];

  // Initialize agent selection from localStorage when agents are loaded
  useEffect(() => {
    if (agents.length > 0) {
      initializeFromAgents(agents);
    }
  }, [agents, initializeFromAgents]);

  // Auth dialog state
  const [authDialogOpen, setAuthDialogOpen] = useState(false);

  useEffect(() => {
    setMounted(true);
  }, []);

  // Detect when scrolling is active to reduce animation complexity
  useEffect(() => {
    const unsubscribe = scrollY.on('change', () => {
      setIsScrolling(true);

      // Clear any existing timeout
      if (scrollTimeout.current) {
        clearTimeout(scrollTimeout.current);
      }

      // Set a new timeout
      scrollTimeout.current = setTimeout(() => {
        setIsScrolling(false);
      }, 300); // Wait 300ms after scroll stops
    });

    return () => {
      unsubscribe();
      if (scrollTimeout.current) {
        clearTimeout(scrollTimeout.current);
      }
    };
  }, [scrollY]);

  useEffect(() => {
    if (authDialogOpen && inputValue.trim()) {
      localStorage.setItem(PENDING_PROMPT_KEY, inputValue.trim());
    }
  }, [authDialogOpen, inputValue]);

  useEffect(() => {
    if (authDialogOpen && user && !isLoading) {
      setAuthDialogOpen(false);
      router.push('/dashboard');
    }
  }, [user, isLoading, authDialogOpen, router]);

  useEffect(() => {
    if (threadQuery.data && initiatedThreadId) {
      const thread = threadQuery.data;
      if (thread.project_id) {
        router.push(`/projects/${thread.project_id}/thread/${initiatedThreadId}`);
      } else {
        router.push(`/agents/${initiatedThreadId}`);
      }
      setInitiatedThreadId(null);
    }
  }, [threadQuery.data, initiatedThreadId, router]);

  // Handle ChatInput submission
  const handleChatInputSubmit = async (
    message: string,
    options?: { model_name?: string }
  ) => {
    if ((!message.trim() && !chatInputRef.current?.getPendingFiles().length) || isSubmitting) return;

    // If user is not logged in, save prompt and show auth dialog
    if (!user && !isLoading) {
      localStorage.setItem(PENDING_PROMPT_KEY, message.trim());
      setAuthDialogOpen(true);
      return;
    }

    // User is logged in, create the agent with files like dashboard does
    setIsSubmitting(true);
    try {
      const files = chatInputRef.current?.getPendingFiles() || [];
      localStorage.removeItem(PENDING_PROMPT_KEY);

      const formData = new FormData();
      formData.append('prompt', message);

      // Add selected agent if one is chosen
      if (selectedAgentId) {
        formData.append('agent_id', selectedAgentId);
      }

      // Add files if any
      files.forEach((file) => {
        const normalizedName = normalizeFilenameToNFC(file.name);
        formData.append('files', file, normalizedName);
      });

      if (options?.model_name) formData.append('model_name', options.model_name);
      formData.append('stream', 'true'); // Always stream for better UX
      formData.append('enable_context_manager', 'false');

      const result = await initiateAgentMutation.mutateAsync(formData);

      if (result.thread_id) {
        setInitiatedThreadId(result.thread_id);
      } else {
        throw new Error('Agent initiation did not return a thread_id.');
      }

      chatInputRef.current?.clearPendingFiles();
      setInputValue('');
    } catch (error: any) {
      if (error instanceof BillingError) {
        setShowPaymentModal(true);
      } else if (error instanceof AgentRunLimitError) {
        const { running_thread_ids, running_count } = error.detail;

        setAgentLimitData({
          runningCount: running_count,
          runningThreadIds: running_thread_ids,
        });
        setShowAgentLimitDialog(true);
      } else if (error instanceof ProjectLimitError) {
        setShowPaymentModal(true);
      } else {
        const isConnectionError =
          error instanceof TypeError &&
          error.message.includes('Failed to fetch');
        if (!isLocalMode() || isConnectionError) {
          toast.error(
            error.message || 'Failed to create agent. Please try again.',
          );
        }
      }
    } finally {
      setIsSubmitting(false);
    }
  };

  return (
    <section id="hero" className="w-full relative overflow-hidden">
      <BillingModal
        open={showPaymentModal}
        onOpenChange={setShowPaymentModal}
        showUsageLimitAlert={true}
      />
      <div className="relative flex flex-col items-center w-full px-4 sm:px-6">
        {/* Left side flickering grid with gradient fades */}
        <div className="hidden sm:block absolute left-0 top-0 h-[500px] sm:h-[600px] md:h-[800px] w-1/4 sm:w-1/3 -z-10 overflow-hidden">
          {/* Horizontal fade from left to right */}
          <div className="absolute inset-0 bg-gradient-to-r from-transparent via-transparent to-background z-10" />

          {/* Vertical fade from top */}
          <div className="absolute inset-x-0 top-0 h-32 bg-gradient-to-b from-background via-background/90 to-transparent z-10" />

          {/* Vertical fade to bottom */}
          <div className="absolute inset-x-0 bottom-0 h-48 bg-gradient-to-t from-background via-background/90 to-transparent z-10" />

          {mounted && (
            <FlickeringGrid
              className="h-full w-full"
              squareSize={tablet ? 2 : 2.5}
              gridGap={tablet ? 2 : 2.5}
              color="var(--secondary)"
              maxOpacity={tablet ? 0.2 : 0.4}
              flickerChance={isScrolling ? 0.005 : (tablet ? 0.015 : 0.03)} // Lower performance impact on mobile
            />
          )}
        </div>

        {/* Right side flickering grid with gradient fades */}
        <div className="hidden sm:block absolute right-0 top-0 h-[500px] sm:h-[600px] md:h-[800px] w-1/4 sm:w-1/3 -z-10 overflow-hidden">
          {/* Horizontal fade from right to left */}
          <div className="absolute inset-0 bg-gradient-to-l from-transparent via-transparent to-background z-10" />

          {/* Vertical fade from top */}
          <div className="absolute inset-x-0 top-0 h-32 bg-gradient-to-b from-background via-background/90 to-transparent z-10" />

          {/* Vertical fade to bottom */}
          <div className="absolute inset-x-0 bottom-0 h-48 bg-gradient-to-t from-background via-background/90 to-transparent z-10" />

          {mounted && (
            <FlickeringGrid
              className="h-full w-full"
              squareSize={tablet ? 2 : 2.5}
              gridGap={tablet ? 2 : 2.5}
              color="var(--secondary)"
              maxOpacity={tablet ? 0.2 : 0.4}
              flickerChance={isScrolling ? 0.005 : (tablet ? 0.015 : 0.03)} // Lower performance impact on mobile
            />
          )}
        </div>

        {/* Center content background with rounded bottom */}
        <div className="absolute inset-x-0 sm:inset-x-1/6 md:inset-x-1/4 top-0 h-[500px] sm:h-[600px] md:h-[800px] -z-20 bg-background rounded-b-xl"></div>

        <div className="relative z-10 pt-16 sm:pt-24 md:pt-32 mx-auto h-full w-full max-w-6xl flex flex-col items-center justify-center">
          {/* <p className="border border-border bg-accent rounded-full text-sm h-8 px-3 flex items-center gap-2">
            {hero.badgeIcon}
            {hero.badge}
          </p> */}

          {/* <Link
            href={hero.githubUrl}
            target="_blank"
            rel="noopener noreferrer"
            className="group border border-border/50 bg-background hover:bg-accent/20 hover:border-secondary/40 rounded-full text-sm h-8 px-3 flex items-center gap-2 transition-all duration-300 shadow-sm hover:shadow-md hover:scale-105 hover:-translate-y-0.5"
          >
            {hero.badgeIcon}
            <span className="font-medium text-muted-foreground text-xs tracking-wide group-hover:text-primary transition-colors duration-300">
              {hero.badge}
            </span>
            <span className="inline-flex items-center justify-center size-3.5 rounded-full bg-muted/30 group-hover:bg-secondary/30 transition-colors duration-300">
              <svg
                width="8"
                height="8"
                viewBox="0 0 24 24"
                fill="none"
                xmlns="http://www.w3.org/2000/svg"
                className="text-muted-foreground group-hover:text-primary"
              >
                <path
                  d="M7 17L17 7M17 7H8M17 7V16"
                  stroke="currentColor"
                  strokeWidth="2"
                  strokeLinecap="round"
                  strokeLinejoin="round"
                />
              </svg>
            </span>
          </Link> */}
          <div className="flex flex-col items-center justify-center gap-3 sm:gap-4 pt-8 sm:pt-12 max-w-4xl mx-auto">
            <h1 className="text-3xl md:text-4xl lg:text-5xl xl:text-6xl font-medium tracking-tighter text-balance text-center px-2">
<<<<<<< HEAD
              <span className="text-primary">Hire Epsilon for </span>
              <RotatingText 
=======
              <span className="text-primary">Hire Kortix for </span>
              <RotatingText
>>>>>>> 3faa9d7d
                texts={['Research', 'Presentations', 'Docs', 'Spreadsheets', 'Design', 'Data Analysis', 'Email Management', 'Social Media', 'SEO', 'Lead Generation', 'Customer Support', 'Content Creation', 'Project Management', 'Sales', 'Marketing', 'Analytics']}
                className="text-secondary"
              />
            </h1>
            <p className="text-base md:text-lg text-center text-muted-foreground font-medium text-balance leading-relaxed tracking-tight max-w-2xl px-2">
              Deploy AI Workers that run your business autonomously.
            </p>
          </div>

          <div className="flex flex-col items-center w-full max-w-3xl mx-auto gap-2 flex-wrap justify-center px-2 sm:px-0">
            <div className="w-full relative">
              <div className="relative z-10">
                <ChatInput
                  ref={chatInputRef}
                  onSubmit={handleChatInputSubmit}
                  placeholder="Give Epsilon a task to complete..."
                  loading={isSubmitting}
                  disabled={isSubmitting}
                  value={inputValue}
                  onChange={setInputValue}
                  isLoggedIn={!!user}
                  selectedAgentId={selectedAgentId}
                  onAgentSelect={setSelectedAgent}
                  autoFocus={false}
                  enableAdvancedConfig={false}
                  animatePlaceholder={true}
                />
              </div>
              {/* Subtle glow effect */}
              <div className="absolute -bottom-4 inset-x-0 h-6 bg-secondary/20 blur-xl rounded-full -z-10 opacity-70"></div>
            </div>

          </div>

        </div>

      </div>
      <div className="mb-8 sm:mb-16 sm:mt-32 mx-auto"></div>

      {/* Auth Dialog */}
      <Dialog open={authDialogOpen} onOpenChange={setAuthDialogOpen}>
        <BlurredDialogOverlay />
        <DialogContent className="sm:max-w-md rounded-xl bg-background border border-border">
          <DialogHeader>
            <div className="flex items-center justify-between">
              <DialogTitle className="text-xl font-medium">
                Sign in to continue
              </DialogTitle>
              {/* <button 
                onClick={() => setAuthDialogOpen(false)}
                className="rounded-full p-1 hover:bg-muted transition-colors"
              >
                <X className="h-4 w-4 text-muted-foreground" />
              </button> */}
            </div>
            <DialogDescription className="text-muted-foreground">
<<<<<<< HEAD
              Sign in or create an account to talk with Chainlens
=======
              Sign in or create an account to talk with Kortix
>>>>>>> 3faa9d7d
            </DialogDescription>
          </DialogHeader>



          {/* OAuth Sign In */}
          <div className="w-full">
            <GoogleSignIn returnUrl="/dashboard" />
            <GitHubSignIn returnUrl="/dashboard" />
          </div>

          {/* Divider */}
          <div className="relative my-6">
            <div className="absolute inset-0 flex items-center">
              <div className="w-full border-t border-border"></div>
            </div>
            <div className="relative flex justify-center text-sm">
              <span className="px-2 bg-[#F3F4F6] dark:bg-[#F9FAFB]/[0.02] text-muted-foreground">
                or continue with email
              </span>
            </div>
          </div>

          {/* Sign in options */}
          <div className="space-y-4 pt-4">
            <Link
              href={`/auth?returnUrl=${encodeURIComponent('/dashboard')}`}
              className="flex h-12 items-center justify-center w-full text-center rounded-full bg-primary text-primary-foreground hover:bg-primary/90 transition-all shadow-md"
              onClick={() => setAuthDialogOpen(false)}
            >
              Sign in with email
            </Link>

            <Link
              href={`/auth?mode=signup&returnUrl=${encodeURIComponent('/dashboard')}`}
              className="flex h-12 items-center justify-center w-full text-center rounded-full border border-border bg-background hover:bg-accent/20 transition-all"
              onClick={() => setAuthDialogOpen(false)}
            >
              Create new account
            </Link>
          </div>

          <div className="mt-4 text-center text-xs text-muted-foreground">
            By continuing, you agree to our{' '}
            <Link href="/terms" className="text-primary hover:underline">
              Terms of Service
            </Link>{' '}
            and{' '}
            <Link href="/privacy" className="text-primary hover:underline">
              Privacy Policy
            </Link>
          </div>
        </DialogContent>
      </Dialog>

      {/* Add Billing Error Alert here */}
      <BillingErrorAlert
        message={billingError?.message}
        currentUsage={billingError?.currentUsage}
        limit={billingError?.limit}
        accountId={personalAccount?.account_id}
        onDismiss={clearBillingError}
        isOpen={!!billingError}
      />

      {agentLimitData && (
        <AgentRunLimitDialog
          open={showAgentLimitDialog}
          onOpenChange={setShowAgentLimitDialog}
          runningCount={agentLimitData.runningCount}
          runningThreadIds={agentLimitData.runningThreadIds}
          projectId={undefined} // Hero section doesn't have a specific project context
        />
      )}
    </section>
  );
}<|MERGE_RESOLUTION|>--- conflicted
+++ resolved
@@ -373,13 +373,8 @@
           </Link> */}
           <div className="flex flex-col items-center justify-center gap-3 sm:gap-4 pt-8 sm:pt-12 max-w-4xl mx-auto">
             <h1 className="text-3xl md:text-4xl lg:text-5xl xl:text-6xl font-medium tracking-tighter text-balance text-center px-2">
-<<<<<<< HEAD
-              <span className="text-primary">Hire Epsilon for </span>
-              <RotatingText 
-=======
               <span className="text-primary">Hire Kortix for </span>
               <RotatingText
->>>>>>> 3faa9d7d
                 texts={['Research', 'Presentations', 'Docs', 'Spreadsheets', 'Design', 'Data Analysis', 'Email Management', 'Social Media', 'SEO', 'Lead Generation', 'Customer Support', 'Content Creation', 'Project Management', 'Sales', 'Marketing', 'Analytics']}
                 className="text-secondary"
               />
@@ -395,7 +390,7 @@
                 <ChatInput
                   ref={chatInputRef}
                   onSubmit={handleChatInputSubmit}
-                  placeholder="Give Epsilon a task to complete..."
+                  placeholder="Give Kortix a task to complete..."
                   loading={isSubmitting}
                   disabled={isSubmitting}
                   value={inputValue}
@@ -436,11 +431,7 @@
               </button> */}
             </div>
             <DialogDescription className="text-muted-foreground">
-<<<<<<< HEAD
-              Sign in or create an account to talk with Chainlens
-=======
               Sign in or create an account to talk with Kortix
->>>>>>> 3faa9d7d
             </DialogDescription>
           </DialogHeader>
 
