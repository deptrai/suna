/* eslint-disable @next/next/no-img-element */
'use client';

import { Icons } from '@/components/home/icons';
import {
  Reasoning,
  ReasoningContent,
  ReasoningResponse,
} from '@/components/home/ui/reasoning';
import { AnimatePresence, motion, useInView } from 'motion/react';
import { useEffect, useRef, useState } from 'react';
import { KortixLogo } from '@/components/sidebar/kortix-logo';

export function FirstBentoAnimation() {
  const ref = useRef(null);
  const isInView = useInView(ref);
  const [shouldAnimate, setShouldAnimate] = useState(false);

  useEffect(() => {
    let timeoutId: NodeJS.Timeout;
    if (isInView) {
      timeoutId = setTimeout(() => {
        setShouldAnimate(true);
      }, 1000);
    } else {
      setShouldAnimate(false);
    }

    return () => {
      if (timeoutId) clearTimeout(timeoutId);
    };
  }, [isInView]);

  return (
    <div
      ref={ref}
      className="w-full h-full p-4 flex flex-col items-center justify-center gap-5"
    >
      <div className="pointer-events-none absolute bottom-0 left-0 h-20 w-full bg-gradient-to-t from-background to-transparent z-20"></div>
      <motion.div
        className="max-w-md mx-auto w-full flex flex-col gap-2"
        animate={{
          y: shouldAnimate ? -75 : 0,
        }}
        transition={{
          type: 'spring',
          stiffness: 300,
          damping: 20,
        }}
      >
        <div className="flex items-end justify-end gap-3">
          <motion.div
            className="max-w-[280px] bg-secondary text-white p-4 rounded-2xl ml-auto shadow-[0_0_10px_rgba(0,0,0,0.05)]"
            initial={{ opacity: 0, x: 20 }}
            animate={{ opacity: 1, x: 0 }}
            transition={{
              duration: 0.3,
              ease: 'easeOut',
            }}
          >
            <p className="text-sm">
              I need an AI Worker to help manage my email inbox. Can you create
              one that categorizes messages and drafts responses automatically?
            </p>
          </motion.div>
          <div className="flex items-center bg-background rounded-full w-fit border border-border flex-shrink-0">
            <img
              src="https://randomuser.me/api/portraits/women/79.jpg"
              alt="User Avatar"
              className="size-8 rounded-full flex-shrink-0"
            />
          </div>
        </div>
        <div className="flex items-start gap-2">
          <div className="flex items-center bg-background rounded-full size-10 flex-shrink-0 justify-center shadow-[0_0_10px_rgba(0,0,0,0.05)] border border-border">
<<<<<<< HEAD
            <img 
              src="/epsilon-symbol.svg" 
              alt="Epsilon Symbol" 
              className="size-4 dark:invert"
            />
=======
            <KortixLogo size={16} />
>>>>>>> 3faa9d7d
          </div>

          <div className="relative">
            <AnimatePresence mode="wait">
              {!shouldAnimate ? (
                <motion.div
                  key="dots"
                  className="absolute left-0 top-0 bg-background p-4 rounded-2xl border border-border"
                  initial={{ opacity: 0, x: -20 }}
                  animate={{ opacity: 1, x: 0 }}
                  exit={{ opacity: 0, x: -10 }}
                  transition={{
                    duration: 0.2,
                    ease: 'easeOut',
                  }}
                >
                  <div className="flex gap-1">
                    {[0, 1, 2].map((index) => (
                      <motion.div
                        key={index}
                        className="w-2 h-2 bg-primary/50 rounded-full"
                        animate={{ y: [0, -5, 0] }}
                        transition={{
                          duration: 0.6,
                          repeat: Infinity,
                          delay: index * 0.2,
                          ease: 'easeInOut',
                        }}
                      />
                    ))}
                  </div>
                </motion.div>
              ) : (
                <motion.div
                  key="response"
                  layout
                  className="absolute left-0 top-0 md:min-w-[300px] min-w-[220px] p-4 bg-accent border border-border rounded-xl shadow-[0_0_10px_rgba(0,0,0,0.05)]"
                  initial={{ opacity: 0, x: 10 }}
                  animate={{
                    opacity: 1,
                    x: 0,
                  }}
                  exit={{ opacity: 0, x: 20 }}
                  transition={{
                    duration: 0.3,
                    ease: 'easeOut',
                  }}
                >
                  <Reasoning>
                    <ReasoningContent>
                      <ReasoningResponse text="Perfect! I'll create an AI Worker that monitors your email, automatically categorizes messages, and sends you daily summaries. The agent will also draft responses for common inquiries and flag urgent messages for immediate attention." />
                    </ReasoningContent>
                  </Reasoning>
                </motion.div>
              )}
            </AnimatePresence>
          </div>
        </div>
      </motion.div>
    </div>
  );
}<|MERGE_RESOLUTION|>--- conflicted
+++ resolved
@@ -73,15 +73,7 @@
         </div>
         <div className="flex items-start gap-2">
           <div className="flex items-center bg-background rounded-full size-10 flex-shrink-0 justify-center shadow-[0_0_10px_rgba(0,0,0,0.05)] border border-border">
-<<<<<<< HEAD
-            <img 
-              src="/epsilon-symbol.svg" 
-              alt="Epsilon Symbol" 
-              className="size-4 dark:invert"
-            />
-=======
             <KortixLogo size={16} />
->>>>>>> 3faa9d7d
           </div>
 
           <div className="relative">
