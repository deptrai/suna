--- conflicted
+++ resolved
@@ -9,17 +9,9 @@
       <div className="pointer-events-none absolute top-0 left-0 h-20 w-full bg-gradient-to-b from-background to-transparent z-20"></div>
 
       <div className="absolute top-1/2 -translate-y-1/2 left-1/2 -translate-x-1/2 flex items-center justify-center gap-2 size-16 bg-black p-2 rounded-full z-30 md:bottom-0 md:top-auto">
-<<<<<<< HEAD
-        <img 
-          src="/epsilon-symbol.svg" 
-          alt="Epsilon Symbol" 
-          className="size-10 filter brightness-0 invert"
-        />
-=======
         <div className="size-10 flex items-center justify-center">
           <KortixLogo size={40} />
         </div>
->>>>>>> 3faa9d7d
       </div>
       <div className="relative flex h-full w-full items-center justify-center overflow-hidden">
         <div className="relative flex h-full w-full items-center justify-center translate-y-0 md:translate-y-32">
