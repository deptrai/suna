--- conflicted
+++ resolved
@@ -261,7 +261,7 @@
 
 
 class AgentsClient:
-    """SDK client for Epsilon Agents API with httpx client supporting custom headers"""
+    """SDK client for Kortix Agents API with httpx client supporting custom headers"""
 
     def __init__(
         self,
@@ -274,7 +274,7 @@
         Initialize the Agents API client
 
         Args:
-            base_url: Base URL of the API (e.g., "https://api.chainlens.net/api")
+            base_url: Base URL of the API (e.g., "https://api.suna.so/api")
             auth_token: JWT token for authentication
             custom_headers: Additional headers to include in all requests
             timeout: Request timeout in seconds
@@ -550,60 +550,3 @@
         custom_headers=custom_headers,
         timeout=timeout,
     )
-<<<<<<< HEAD
-
-
-# Example usage
-"""
-# Basic usage with auth token
-client = create_agents_client(
-    base_url="https://api.chainlens.net/api",
-    auth_token="your-jwt-token"
-)
-
-# Usage with custom headers
-client = create_agents_client(
-    base_url="https://api.chainlens.net/api",
-    auth_token="your-jwt-token",
-    custom_headers={
-        "X-Custom-Header": "custom-value",
-        "X-API-Version": "v1"
-    }
-)
-
-# Using the client with type safety
-async with client:
-    # Get all agents
-    agents_response = await client.get_agents(page=1, limit=10, search="chatbot")
-    print(f"Found {agents_response.pagination.total} agents")
-    
-    # Get specific agent
-    agent = await client.get_agent("agent-id")
-    print(f"Agent name: {agent.name}")
-    
-    # Create new agent
-    create_request = AgentCreateRequest(
-        name="My Agent",
-        system_prompt="You are a helpful assistant",
-        description="A custom agent for my project"
-    )
-    new_agent = await client.create_agent(create_request)
-    
-    # Update agent
-    update_request = AgentUpdateRequest(
-        name="Updated Agent Name",
-        system_prompt="Updated system prompt"
-    )
-    updated_agent = await client.update_agent("agent-id", update_request)
-    
-    # Get agent tools
-    tools = await client.get_agent_tools("agent-id")
-    print(f"AgentPress tools: {len(tools.agentpress_tools)}")
-    print(f"MCP tools: {len(tools.mcp_tools)}")
-    
-    # Update Pipedream tools
-    pipedream_request = PipedreamToolsUpdateRequest(enabled_tools=["tool1", "tool2"])
-    result = await client.update_pipedream_tools("agent-id", "profile-id", pipedream_request)
-"""
-=======
->>>>>>> 3faa9d7d
