#!/usr/bin/env python3
import os
import sys
import time
import platform
import subprocess
import re
import json
import secrets
import base64

# --- Constants ---
IS_WINDOWS = platform.system() == "Windows"
PROGRESS_FILE = ".setup_progress"
ENV_DATA_FILE = ".setup_env.json"


# --- ANSI Colors ---
class Colors:
    HEADER = "\033[95m"
    BLUE = "\033[94m"
    CYAN = "\033[96m"
    GREEN = "\033[92m"
    YELLOW = "\033[93m"
    RED = "\033[91m"
    ENDC = "\033[0m"
    BOLD = "\033[1m"
    UNDERLINE = "\033[4m"


# --- UI Helpers ---
def print_banner():
    """Prints the Chainlens setup banner."""
    print(
        f"""
{Colors.BLUE}{Colors.BOLD}
   ███████╗██╗   ██╗███╗   ██╗ █████╗ 
   ██╔════╝██║   ██║████╗  ██║██╔══██╗
   ███████╗██║   ██║██╔██╗ ██║███████║
   ╚════██║██║   ██║██║╚██╗██║██╔══██║
   ███████║╚██████╔╝██║ ╚████║██║  ██║
   ╚══════╝ ╚═════╝ ╚═╝  ╚═══╝╚═╝  ╚═╝
                                      
   Installation Wizard
{Colors.ENDC}
"""
    )


def print_step(step_num, total_steps, step_name):
    """Prints a formatted step header."""
    print(
        f"\n{Colors.BLUE}{Colors.BOLD}Step {step_num}/{total_steps}: {step_name}{Colors.ENDC}"
    )
    print(f"{Colors.CYAN}{'='*50}{Colors.ENDC}\n")


def print_info(message):
    """Prints an informational message."""
    print(f"{Colors.CYAN}ℹ️  {message}{Colors.ENDC}")


def print_success(message):
    """Prints a success message."""
    print(f"{Colors.GREEN}✅  {message}{Colors.ENDC}")


def print_warning(message):
    """Prints a warning message."""
    print(f"{Colors.YELLOW}⚠️  {message}{Colors.ENDC}")


def print_error(message):
    """Prints an error message."""
    print(f"{Colors.RED}❌  {message}{Colors.ENDC}")


# --- Environment File Parsing ---
def parse_env_file(filepath):
    """Parses a .env file and returns a dictionary of key-value pairs."""
    env_vars = {}
    if not os.path.exists(filepath):
        return env_vars

    try:
        with open(filepath, "r") as f:
            for line in f:
                line = line.strip()
                # Skip empty lines and comments
                if not line or line.startswith("#"):
                    continue
                # Handle key=value pairs
                if "=" in line:
                    key, value = line.split("=", 1)
                    key = key.strip()
                    value = value.strip()
                    # Remove quotes if present
                    if value.startswith('"') and value.endswith('"'):
                        value = value[1:-1]
                    elif value.startswith("'") and value.endswith("'"):
                        value = value[1:-1]
                    env_vars[key] = value
    except Exception as e:
        print_warning(f"Could not parse {filepath}: {e}")

    return env_vars


def load_existing_env_vars():
    """Loads existing environment variables from .env files."""
    backend_env = parse_env_file(os.path.join("backend", ".env"))
    frontend_env = parse_env_file(os.path.join("frontend", ".env.local"))

    # Organize the variables by category
    existing_vars = {
        "supabase": {
            "SUPABASE_URL": backend_env.get("SUPABASE_URL", ""),
            "NEXT_PUBLIC_SUPABASE_URL": frontend_env.get("NEXT_PUBLIC_SUPABASE_URL", ""),
            "EXPO_PUBLIC_SUPABASE_URL": backend_env.get("EXPO_PUBLIC_SUPABASE_URL", ""),
            "SUPABASE_ANON_KEY": backend_env.get("SUPABASE_ANON_KEY", ""),
            "SUPABASE_SERVICE_ROLE_KEY": backend_env.get(
                "SUPABASE_SERVICE_ROLE_KEY", ""
            ),
            "SUPABASE_JWT_SECRET": backend_env.get("SUPABASE_JWT_SECRET", ""),
        },
        "daytona": {
            "DAYTONA_API_KEY": backend_env.get("DAYTONA_API_KEY", ""),
            "DAYTONA_SERVER_URL": backend_env.get("DAYTONA_SERVER_URL", ""),
            "DAYTONA_TARGET": backend_env.get("DAYTONA_TARGET", ""),
        },
        "llm": {
            "OPENAI_API_KEY": backend_env.get("OPENAI_API_KEY", ""),
            "ANTHROPIC_API_KEY": backend_env.get("ANTHROPIC_API_KEY", ""),
            "GROQ_API_KEY": backend_env.get("GROQ_API_KEY", ""),
            "OPENROUTER_API_KEY": backend_env.get("OPENROUTER_API_KEY", ""),
            "XAI_API_KEY": backend_env.get("XAI_API_KEY", ""),
            "MORPH_API_KEY": backend_env.get("MORPH_API_KEY", ""),
            "GEMINI_API_KEY": backend_env.get("GEMINI_API_KEY", ""),
            "OPENAI_COMPATIBLE_API_KEY": backend_env.get("OPENAI_COMPATIBLE_API_KEY", ""),
            "OPENAI_COMPATIBLE_API_BASE": backend_env.get("OPENAI_COMPATIBLE_API_BASE", ""),
            "AWS_BEARER_TOKEN_BEDROCK": backend_env.get("AWS_BEARER_TOKEN_BEDROCK", ""),
        },
        "search": {
            "TAVILY_API_KEY": backend_env.get("TAVILY_API_KEY", ""),
            "FIRECRAWL_API_KEY": backend_env.get("FIRECRAWL_API_KEY", ""),
            "FIRECRAWL_URL": backend_env.get("FIRECRAWL_URL", ""),
            "SERPER_API_KEY": backend_env.get("SERPER_API_KEY", ""),
            "EXA_API_KEY": backend_env.get("EXA_API_KEY", ""),
            "SEMANTIC_SCHOLAR_API_KEY": backend_env.get("SEMANTIC_SCHOLAR_API_KEY", ""),
        },
        "rapidapi": {
            "RAPID_API_KEY": backend_env.get("RAPID_API_KEY", ""),
        },
        "cron": {
            # No secrets required. Make sure pg_cron and pg_net are enabled in Supabase
        },
        "webhook": {
            "WEBHOOK_BASE_URL": backend_env.get("WEBHOOK_BASE_URL", ""),
            "TRIGGER_WEBHOOK_SECRET": backend_env.get("TRIGGER_WEBHOOK_SECRET", ""),
        },
        "mcp": {
            "MCP_CREDENTIAL_ENCRYPTION_KEY": backend_env.get(
                "MCP_CREDENTIAL_ENCRYPTION_KEY", ""
            ),
        },
        "composio": {
            "COMPOSIO_API_KEY": backend_env.get("COMPOSIO_API_KEY", ""),
            "COMPOSIO_WEBHOOK_SECRET": backend_env.get("COMPOSIO_WEBHOOK_SECRET", ""),
        },
        "epsilon": {
            "EPSILON_ADMIN_API_KEY": backend_env.get("EPSILON_ADMIN_API_KEY", ""),
        },
        "vapi": {
            "VAPI_PRIVATE_KEY": backend_env.get("VAPI_PRIVATE_KEY", ""),
            "VAPI_PHONE_NUMBER_ID": backend_env.get("VAPI_PHONE_NUMBER_ID", ""),
            "VAPI_SERVER_URL": backend_env.get("VAPI_SERVER_URL", ""),
        },
        "stripe": {
            "STRIPE_SECRET_KEY": backend_env.get("STRIPE_SECRET_KEY", ""),
            "STRIPE_WEBHOOK_SECRET": backend_env.get("STRIPE_WEBHOOK_SECRET", ""),
        },
        "langfuse": {
            "LANGFUSE_PUBLIC_KEY": backend_env.get("LANGFUSE_PUBLIC_KEY", ""),
            "LANGFUSE_SECRET_KEY": backend_env.get("LANGFUSE_SECRET_KEY", ""),
            "LANGFUSE_HOST": backend_env.get("LANGFUSE_HOST", ""),
        },
        "monitoring": {
            "SENTRY_DSN": backend_env.get("SENTRY_DSN", ""),
            "FREESTYLE_API_KEY": backend_env.get("FREESTYLE_API_KEY", ""),
            "CLOUDFLARE_API_TOKEN": backend_env.get("CLOUDFLARE_API_TOKEN", ""),
        },
        "storage": {
        },
        "email": {
        },
        "frontend": {
            "NEXT_PUBLIC_SUPABASE_URL": frontend_env.get(
                "NEXT_PUBLIC_SUPABASE_URL", ""
            ),
            "NEXT_PUBLIC_SUPABASE_ANON_KEY": frontend_env.get(
                "NEXT_PUBLIC_SUPABASE_ANON_KEY", ""
            ),
            "NEXT_PUBLIC_BACKEND_URL": frontend_env.get("NEXT_PUBLIC_BACKEND_URL", ""),
            "NEXT_PUBLIC_URL": frontend_env.get("NEXT_PUBLIC_URL", ""),
            "NEXT_PUBLIC_ENV_MODE": frontend_env.get("NEXT_PUBLIC_ENV_MODE", ""),
            "NEXT_PUBLIC_POSTHOG_KEY": frontend_env.get("NEXT_PUBLIC_POSTHOG_KEY", ""),
            "NEXT_PUBLIC_SENTRY_DSN": frontend_env.get("NEXT_PUBLIC_SENTRY_DSN", ""),
            "NEXT_PUBLIC_TOLT_REFERRAL_ID": frontend_env.get("NEXT_PUBLIC_TOLT_REFERRAL_ID", ""),
            "NEXT_PUBLIC_PHONE_NUMBER_MANDATORY": frontend_env.get("NEXT_PUBLIC_PHONE_NUMBER_MANDATORY", ""),
            "NEXT_PUBLIC_APP_URL": frontend_env.get("NEXT_PUBLIC_APP_URL", ""),
        },
    }

    return existing_vars


def mask_sensitive_value(value, show_last=4):
    """Masks sensitive values for display, showing only the last few characters."""
    if not value or len(value) <= show_last:
        return value
    return "*" * (len(value) - show_last) + value[-show_last:]


# --- State Management ---
def save_progress(step, data):
    """Saves the current step and collected data."""
    with open(PROGRESS_FILE, "w") as f:
        json.dump({"step": step, "data": data}, f)


def load_progress():
    """Loads the last saved step and data."""
    if os.path.exists(PROGRESS_FILE):
        with open(PROGRESS_FILE, "r") as f:
            try:
                return json.load(f)
            except (json.JSONDecodeError, KeyError):
                return {"step": 0, "data": {}}
    return {"step": 0, "data": {}}


# --- Validators ---
def validate_url(url, allow_empty=False):
    """Validates a URL format."""
    if allow_empty and not url:
        return True
    pattern = re.compile(
        r"^(?:http|https)://"
        r"(?:(?:[A-Z0-9](?:[A-Z0-9-]{0,61}[A-Z0-9])?\.)+(?:[A-Z]{2,6}\.?|[A-Z0-9-]{2,}\.?)|"
        r"localhost|"
        r"\d{1,3}\.\d{1,3}\.\d{1,3}\.\d{1,3})"
        r"(?::\d+)?"
        r"(?:/?|[/?]\S+)$",
        re.IGNORECASE,
    )
    return bool(pattern.match(url))


def validate_api_key(api_key, allow_empty=False):
    """Performs a basic validation for an API key."""
    if allow_empty and not api_key:
        return True
    return bool(api_key and len(api_key) >= 10)


def generate_encryption_key():
    """Generates a secure base64-encoded encryption key for MCP credentials."""
    # Generate 32 random bytes (256 bits)
    key_bytes = secrets.token_bytes(32)
    # Encode as base64
    return base64.b64encode(key_bytes).decode("utf-8")


def generate_admin_api_key():
    """Generates a secure admin API key for Epsilon."""
    # Generate 32 random bytes and encode as hex for a readable API key
    key_bytes = secrets.token_bytes(32)
    return key_bytes.hex()


def generate_webhook_secret():
    """Generates a secure shared secret for trigger webhooks."""
    # 32 random bytes as hex (64 hex chars)
    return secrets.token_hex(32)


# --- Main Setup Class ---
class SetupWizard:
    def __init__(self):
        progress = load_progress()
        self.current_step = progress.get("step", 0)

        # Load existing environment variables from .env files
        existing_env_vars = load_existing_env_vars()

        # Start with existing values, then override with any saved progress
        self.env_vars = {
            "setup_method": None,
            "supabase_setup_method": None,
            "supabase": existing_env_vars["supabase"],
            "daytona": existing_env_vars["daytona"],
            "llm": existing_env_vars["llm"],
            "search": existing_env_vars["search"],
            "rapidapi": existing_env_vars["rapidapi"],
            "cron": existing_env_vars.get("cron", {}),
            "webhook": existing_env_vars["webhook"],
            "mcp": existing_env_vars["mcp"],
            "composio": existing_env_vars["composio"],
<<<<<<< HEAD
            "epsilon": existing_env_vars["epsilon"],
=======
            "kortix": existing_env_vars["kortix"],
            "vapi": existing_env_vars.get("vapi", {}),
            "stripe": existing_env_vars.get("stripe", {}),
            "langfuse": existing_env_vars.get("langfuse", {}),
            "monitoring": existing_env_vars.get("monitoring", {}),
            "storage": existing_env_vars.get("storage", {}),
            "email": existing_env_vars.get("email", {}),
>>>>>>> 3faa9d7d
        }

        # Override with any progress data (in case user is resuming)
        saved_data = progress.get("data", {})
        for key, value in saved_data.items():
            if key in self.env_vars and isinstance(value, dict):
                self.env_vars[key].update(value)
            else:
                self.env_vars[key] = value

        self.total_steps = 17

    def show_current_config(self):
        """Shows the current configuration status."""
        config_items = []

        # Check Supabase
        supabase_complete = (
            self.env_vars["supabase"]["SUPABASE_URL"] and 
            self.env_vars["supabase"]["SUPABASE_ANON_KEY"] and
            self.env_vars["supabase"]["SUPABASE_SERVICE_ROLE_KEY"]
        )
        supabase_secure = self.env_vars["supabase"]["SUPABASE_JWT_SECRET"]
        
        if supabase_complete and supabase_secure:
            config_items.append(f"{Colors.GREEN}✓{Colors.ENDC} Supabase (secure)")
        elif supabase_complete:
            config_items.append(f"{Colors.YELLOW}⚠{Colors.ENDC} Supabase (missing JWT secret)")
        else:
            config_items.append(f"{Colors.YELLOW}○{Colors.ENDC} Supabase")

        # Check Daytona
        if self.env_vars["daytona"]["DAYTONA_API_KEY"]:
            config_items.append(f"{Colors.GREEN}✓{Colors.ENDC} Daytona")
        else:
            config_items.append(f"{Colors.YELLOW}○{Colors.ENDC} Daytona")

        # Check LLM providers
        llm_keys = [
            k
            for k in self.env_vars["llm"]
            if self.env_vars["llm"][k] and k != "MORPH_API_KEY"
        ]
        if llm_keys:
            providers = [k.split("_")[0].capitalize() for k in llm_keys]
            config_items.append(
                f"{Colors.GREEN}✓{Colors.ENDC} LLM ({', '.join(providers)})"
            )
        else:
            config_items.append(f"{Colors.YELLOW}○{Colors.ENDC} LLM providers")

        # Check Search APIs
        required_search_configured = (
            self.env_vars["search"]["TAVILY_API_KEY"]
            and self.env_vars["search"]["FIRECRAWL_API_KEY"]
        )
        optional_search_keys = [
            self.env_vars["search"]["SERPER_API_KEY"],
            self.env_vars["search"]["EXA_API_KEY"],
            self.env_vars["search"]["SEMANTIC_SCHOLAR_API_KEY"],
        ]
        optional_search_count = sum(1 for key in optional_search_keys if key)
        
        if required_search_configured:
            if optional_search_count > 0:
                config_items.append(f"{Colors.GREEN}✓{Colors.ENDC} Search APIs ({optional_search_count} optional)")
            else:
                config_items.append(f"{Colors.GREEN}✓{Colors.ENDC} Search APIs")
        else:
            config_items.append(f"{Colors.YELLOW}○{Colors.ENDC} Search APIs")

        # Check RapidAPI (optional)
        if self.env_vars["rapidapi"]["RAPID_API_KEY"]:
            config_items.append(
                f"{Colors.GREEN}✓{Colors.ENDC} RapidAPI (optional)")
        else:
            config_items.append(
                f"{Colors.CYAN}○{Colors.ENDC} RapidAPI (optional)")

        # Check Cron/Webhook setup
        if self.env_vars["webhook"]["WEBHOOK_BASE_URL"]:
            config_items.append(
                f"{Colors.GREEN}✓{Colors.ENDC} Supabase Cron & Webhooks")
        else:
            config_items.append(
                f"{Colors.YELLOW}○{Colors.ENDC} Supabase Cron & Webhooks")

        # Check MCP encryption key
        if self.env_vars["mcp"]["MCP_CREDENTIAL_ENCRYPTION_KEY"]:
            config_items.append(
                f"{Colors.GREEN}✓{Colors.ENDC} MCP encryption key")
        else:
            config_items.append(
                f"{Colors.YELLOW}○{Colors.ENDC} MCP encryption key")

        # Check Composio configuration
        if self.env_vars["composio"]["COMPOSIO_API_KEY"]:
            config_items.append(
                f"{Colors.GREEN}✓{Colors.ENDC} Composio (optional)")
        else:
            config_items.append(
                f"{Colors.CYAN}○{Colors.ENDC} Composio (optional)")

        # Check Webhook configuration
        if self.env_vars["webhook"]["WEBHOOK_BASE_URL"]:
            config_items.append(f"{Colors.GREEN}✓{Colors.ENDC} Webhook")
        else:
            config_items.append(f"{Colors.YELLOW}○{Colors.ENDC} Webhook")

        # Check Morph (optional but recommended)
        if self.env_vars["llm"].get("MORPH_API_KEY"):
            config_items.append(
                f"{Colors.GREEN}✓{Colors.ENDC} Morph (Code Editing)")
        elif self.env_vars["llm"].get("OPENROUTER_API_KEY"):
            config_items.append(
                f"{Colors.CYAN}○{Colors.ENDC} Morph (fallback to OpenRouter)")
        else:
            config_items.append(
                f"{Colors.YELLOW}○{Colors.ENDC} Morph (recommended)")

        # Check Epsilon configuration
        if self.env_vars["epsilon"]["EPSILON_ADMIN_API_KEY"]:
            config_items.append(f"{Colors.GREEN}✓{Colors.ENDC} Epsilon Admin")
        else:
            config_items.append(f"{Colors.YELLOW}○{Colors.ENDC} Epsilon Admin")

        if any("✓" in item for item in config_items):
            print_info("Current configuration status:")
            for item in config_items:
                print(f"  {item}")
            print()

    def is_setup_complete(self):
        """Checks if the setup has been completed."""
        # Check if essential env files exist and have required keys
        try:
            # Check backend .env
            if not os.path.exists("backend/.env"):
                return False
            
            with open("backend/.env", "r") as f:
                backend_content = f.read()
                if "SUPABASE_URL" not in backend_content or "ENCRYPTION_KEY" not in backend_content:
                    return False
            
            # Check frontend .env.local
            if not os.path.exists("frontend/.env.local"):
                return False
            
            with open("frontend/.env.local", "r") as f:
                frontend_content = f.read()
                if "NEXT_PUBLIC_SUPABASE_URL" not in frontend_content:
                    return False
            
            return True
        except Exception:
            return False

    def run(self):
        """Runs the setup wizard."""
        print_banner()
        print(
            "This wizard will guide you through setting up Chainlens, an open-source generalist AI Worker.\n"
        )

        # Show current configuration status
        self.show_current_config()

        # Check if setup is already complete
        if self.is_setup_complete():
            print_info("Setup already complete!")
            print_info("Would you like to start Suna?")
            print()
            print("[1] Start with Docker Compose")
            print("[2] Start manually (show commands)")
            print("[3] Re-run setup wizard")
            print("[4] Exit")
            print()
            
            choice = input("Enter your choice (1-4): ").strip()
            
            if choice == "1":
                print_info("Starting Suna with Docker Compose...")
                self.start_suna()
                return
            elif choice == "2":
                self.final_instructions()
                return
            elif choice == "3":
                print_info("Re-running setup wizard...")
                # Delete progress file and reset
                if os.path.exists(PROGRESS_FILE):
                    os.remove(PROGRESS_FILE)
                self.env_vars = {}
                self.total_steps = 17
                self.current_step = 0
                # Continue with normal setup
            elif choice == "4":
                print_info("Exiting...")
                return
            else:
                print_error("Invalid choice. Exiting...")
                return

        try:
            self.run_step(1, self.choose_setup_method)
            self.run_step(2, self.check_requirements)
            self.run_step(3, self.collect_supabase_info)
            self.run_step(4, self.collect_daytona_info)
            self.run_step(5, self.collect_llm_api_keys)
<<<<<<< HEAD
            self.run_step(6, self.collect_morph_api_key)
            self.run_step(7, self.collect_search_api_keys)
            self.run_step(8, self.collect_rapidapi_keys)
            self.run_step(9, self.collect_epsilon_keys)
=======
            # Optional tools - users can skip these
            self.run_step_optional(6, self.collect_morph_api_key, "Morph API Key (Optional)")
            self.run_step_optional(7, self.collect_search_api_keys, "Search API Keys (Optional)")
            self.run_step_optional(8, self.collect_rapidapi_keys, "RapidAPI Keys (Optional)")
            self.run_step(9, self.collect_kortix_keys)
>>>>>>> 3faa9d7d
            # Supabase Cron does not require keys; ensure DB migrations enable cron functions
            self.run_step_optional(10, self.collect_webhook_keys, "Webhook Configuration (Optional)")
            self.run_step_optional(11, self.collect_mcp_keys, "MCP Configuration (Optional)")
            self.run_step_optional(12, self.collect_composio_keys, "Composio Integration (Optional)")
            # Removed duplicate webhook collection step
            self.run_step(13, self.configure_env_files)
            self.run_step(14, self.setup_supabase_database)
            self.run_step(15, self.install_dependencies)
            self.run_step(16, self.start_chainlens)

            self.final_instructions()

        except KeyboardInterrupt:
            print("\n\nSetup interrupted. Your progress has been saved.")
            print("You can resume setup anytime by running this script again.")
            sys.exit(1)
        except Exception as e:
            print_error(f"An unexpected error occurred: {e}")
            print_error(
                "Please check the error message and try running the script again."
            )
            sys.exit(1)

    def run_step(self, step_number, step_function, *args, **kwargs):
        """Executes a setup step if it hasn't been completed."""
        if self.current_step < step_number:
            step_function(*args, **kwargs)  
            self.current_step = step_number
            save_progress(self.current_step, self.env_vars)
    
    def run_step_optional(self, step_number, step_function, step_name, *args, **kwargs):
        """Executes an optional setup step if it hasn't been completed."""
        if self.current_step < step_number:
            print_info(f"\n--- {step_name} ---")
            print_info("This step is OPTIONAL. You can skip it and configure later if needed.")
            
            while True:
                choice = input("Do you want to configure this now? (y/n/skip): ").lower().strip()
                if choice in ['y', 'yes']:
                    step_function(*args, **kwargs)
                    break
                elif choice in ['n', 'no', 'skip', '']:
                    print_info(f"Skipped {step_name}. You can configure this later.")
                    break
                else:
                    print_warning("Please enter 'y' for yes, 'n' for no, or 'skip' to skip.")
            
            self.current_step = step_number
            save_progress(self.current_step, self.env_vars)

    def choose_setup_method(self):
        """Asks the user to choose between Docker and manual setup."""
        print_step(1, self.total_steps, "Choose Setup Method")

        if self.env_vars.get("setup_method"):
            print_info(
                f"Continuing with '{self.env_vars['setup_method']}' setup method."
            )
            return

        print_info(
            "You can start Chainlens using either Docker Compose or by manually starting the services."
        )
<<<<<<< HEAD
        print(f"\n{Colors.CYAN}How would you like to set up Chainlens?{Colors.ENDC}")
=======
        
        # Important note about Supabase compatibility
        print(f"\n{Colors.YELLOW}⚠️  IMPORTANT - Supabase Compatibility:{Colors.ENDC}")
        print(f"  • {Colors.GREEN}Docker Compose{Colors.ENDC} → Only supports {Colors.CYAN}Cloud Supabase{Colors.ENDC}")
        print(f"  • {Colors.GREEN}Manual Setup{Colors.ENDC} → Supports both {Colors.CYAN}Cloud and Local Supabase{Colors.ENDC}")
        print(f"\n  Why? Docker networking can't easily reach local Supabase containers.")
        print(f"  Want to fix this? See: {Colors.CYAN}https://github.com/kortix-ai/suna/issues/1920{Colors.ENDC}")
        
        print(f"\n{Colors.CYAN}How would you like to set up Suna?{Colors.ENDC}")
>>>>>>> 3faa9d7d
        print(
            f"{Colors.CYAN}[1] {Colors.GREEN}Manual{Colors.ENDC} {Colors.CYAN}(supports both Cloud and Local Supabase){Colors.ENDC}"
        )
        print(
            f"{Colors.CYAN}[2] {Colors.GREEN}Docker Compose{Colors.ENDC} {Colors.CYAN}(requires Cloud Supabase){Colors.ENDC}\n"
        )

        while True:
            choice = input("Enter your choice (1 or 2): ").strip()
            if choice == "1":
                self.env_vars["setup_method"] = "manual"
                break
            elif choice == "2":
                self.env_vars["setup_method"] = "docker"
                break
            else:
                print_error(
                    "Invalid selection. Please enter '1' for Manual or '2' for Docker."
                )
        print_success(f"Selected '{self.env_vars['setup_method']}' setup.")

    def check_requirements(self):
        """Checks if all required tools for the chosen setup method are installed."""
        print_step(2, self.total_steps, "Checking Requirements")

        if self.env_vars["setup_method"] == "docker":
            requirements = {
                "git": "https://git-scm.com/downloads",
                "docker": "https://docs.docker.com/get-docker/",
            }
        else:  # manual
            requirements = {
                "git": "https://git-scm.com/downloads",
                "uv": "https://github.com/astral-sh/uv#installation",
                "node": "https://nodejs.org/en/download/",
                "npm": "https://docs.npmjs.com/downloading-and-installing-node-js-and-npm",
                "docker": "https://docs.docker.com/get-docker/",  # For Redis
            }

        missing = []
        for cmd, url in requirements.items():
            try:
                cmd_to_check = cmd
                # On Windows, python3 is just python
                if IS_WINDOWS and cmd in ["python3", "pip3"]:
                    cmd_to_check = cmd.replace("3", "")

                subprocess.run(
                    [cmd_to_check, "--version"],
                    stdout=subprocess.PIPE,
                    stderr=subprocess.PIPE,
                    check=True,
                    shell=IS_WINDOWS,
                )
                print_success(f"{cmd} is installed.")
            except (subprocess.SubprocessError, FileNotFoundError):
                missing.append((cmd, url))
                print_error(f"{cmd} is not installed.")

        if missing:
            print_error(
                "\nMissing required tools. Please install them before continuing:"
            )
            for cmd, url in missing:
                print(f"  - {cmd}: {url}")
            sys.exit(1)

        self.check_docker_running()
        self.check_chainlens_directory()

    def check_docker_running(self):
        """Checks if the Docker daemon is running."""
        print_info("Checking if Docker is running...")
        try:
            subprocess.run(
                ["docker", "info"],
                stdout=subprocess.PIPE,
                stderr=subprocess.PIPE,
                check=True,
                shell=IS_WINDOWS,
            )
            print_success("Docker is running.")
            return True
        except subprocess.SubprocessError:
            print_error(
                "Docker is installed but not running. Please start Docker and try again."
            )
            sys.exit(1)

    def check_chainlens_directory(self):
        """Checks if the script is run from the correct project root directory."""
        print_info("Verifying project structure...")
        required_dirs = ["backend", "frontend"]
        required_files = ["README.md", "docker-compose.yaml"]

        for directory in required_dirs:
            if not os.path.isdir(directory):
                print_error(
                    f"'{directory}' directory not found. Make sure you're in the Chainlens repository root."
                )
                sys.exit(1)

        for file in required_files:
            if not os.path.isfile(file):
                print_error(
                    f"'{file}' not found. Make sure you're in the Chainlens repository root."
                )
                sys.exit(1)

        print_success("Chainlens repository detected.")
        return True

    def _get_input(
        self, prompt, validator, error_message, allow_empty=False, default_value=""
    ):
        """Helper to get validated user input with optional default value."""
        while True:
            # Show default value in prompt if it exists
            if default_value:
                # Mask sensitive values for display
                if "key" in prompt.lower() or "token" in prompt.lower():
                    display_default = mask_sensitive_value(default_value)
                else:
                    display_default = default_value
                full_prompt = (
                    f"{prompt}[{Colors.GREEN}{display_default}{Colors.ENDC}]: "
                )
            else:
                full_prompt = prompt

            value = input(full_prompt).strip()

            # Use default value if user just pressed Enter
            if not value and default_value:
                value = default_value

            if validator(value, allow_empty=allow_empty):
                return value
            print_error(error_message)

    def collect_supabase_info(self):
        """Collects Supabase project information from the user."""
        print_step(3, self.total_steps, "Collecting Supabase Information")

        # Always ask user to choose between local and cloud Supabase
        print_info("Suna REQUIRES a Supabase project to function. Without these keys, the application will crash on startup.")
        print_info("You can choose between:")
        print_info("  1. Local Supabase (automatic setup, recommended for development & local use - runs in Docker)")
        print_info("  2. Cloud Supabase (hosted on supabase.com - requires manual setup)")
        
        while True:
            choice = input("Choose your Supabase setup (1 for local, 2 for cloud): ").strip()
            if choice == "1":
                self.env_vars["supabase_setup_method"] = "local"
                break
            elif choice == "2":
                self.env_vars["supabase_setup_method"] = "cloud"
                break
            else:
                print_error("Please enter 1 for local or 2 for cloud.")

        # Handle local Supabase setup
        if self.env_vars["supabase_setup_method"] == "local":
            self._setup_local_supabase()
        else:
            self._setup_cloud_supabase()

    def _setup_local_supabase(self):
        """Sets up local Supabase using Docker."""
        print_info("Setting up local Supabase...")
        print_info("This will download and start Supabase using Docker.")
        
        # Check if Docker is available
        try:
            import subprocess
            result = subprocess.run(["docker", "--version"], capture_output=True, text=True)
            if result.returncode != 0:
                print_error("Docker is not installed or not running. Please install Docker first.")
                return
        except FileNotFoundError:
            print_error("Docker is not installed. Please install Docker first.")
            return

        # Initialize Supabase project if not already done
        supabase_config_path = "backend/supabase/config.toml"
        if not os.path.exists(supabase_config_path):
            print_info("Initializing Supabase project...")
            try:
                subprocess.run(
                    ["npx", "supabase", "init"],
                    cwd="backend",
                    check=True,
                    shell=IS_WINDOWS,
                )
                print_success("Supabase project initialized.")
            except subprocess.SubprocessError as e:
                print_error(f"Failed to initialize Supabase project: {e}")
                return
        else:
            print_info("Using existing Supabase project configuration.")
        
        # Stop any running Supabase instance first (to ensure config changes are picked up)
        print_info("Checking for existing Supabase instance...")
        try:
            subprocess.run(
                ["npx", "supabase", "stop"],
                cwd="backend",
                capture_output=True,
                shell=IS_WINDOWS,
            )
            print_info("Stopped any existing Supabase instance.")
        except:
            pass  # It's OK if stop fails (nothing running)
        
        # Configure local Supabase settings for development
        print_info("Configuring Supabase for local development...")
        self._configure_local_supabase_settings()

        # Start Supabase services using Supabase CLI instead of Docker Compose
        print_info("Starting Supabase services using Supabase CLI...")
        print_info("This may take a few minutes on first run (downloading Docker images)...")
        print_info("Please wait while Supabase starts...\n")
        
        try:
            # Run without capturing output so user sees progress in real-time
            result = subprocess.run(
                ["npx", "supabase", "start"],
                cwd="backend",
                check=True,
                text=True,
                shell=IS_WINDOWS,
            )
            
            print_success("\nSupabase services started successfully!")
            
            # Now run 'supabase status' to get the connection details
            print_info("Retrieving connection details...")
            status_result = subprocess.run(
                ["npx", "supabase", "status"],
                cwd="backend",
                check=True,
                capture_output=True,
                text=True,
                shell=IS_WINDOWS,
            )
            
            # Extract keys from the status output
            output = status_result.stdout
            print_info(f"Parsing Supabase status output...")
            
            for line in output.split('\n'):
                line = line.strip()
                if 'API URL:' in line:
                    url = line.split('API URL:')[1].strip()
                    self.env_vars["supabase"]["SUPABASE_URL"] = url
                    self.env_vars["supabase"]["NEXT_PUBLIC_SUPABASE_URL"] = url
                    self.env_vars["supabase"]["EXPO_PUBLIC_SUPABASE_URL"] = url
                    print_success(f"✓ Found API URL: {url}")
                elif 'Publishable key:' in line or 'anon key:' in line:
                    # Supabase status uses "Publishable key" which is the anon key
                    anon_key = line.split(':')[1].strip()
                    self.env_vars["supabase"]["SUPABASE_ANON_KEY"] = anon_key
                    print_success(f"✓ Found Anon Key: {anon_key[:20]}...")
                elif 'Secret key:' in line or 'service_role key:' in line:
                    # Supabase status uses "Secret key" which is the service role key
                    service_key = line.split(':')[1].strip()
                    self.env_vars["supabase"]["SUPABASE_SERVICE_ROLE_KEY"] = service_key
                    print_success(f"✓ Found Service Role Key: {service_key[:20]}...")
            
            print_success("Supabase keys configured from CLI output!")
            
        except subprocess.SubprocessError as e:
            print_error(f"Failed to start Supabase services: {e}")
            if hasattr(e, 'stderr') and e.stderr:
                print_error(f"Error output: {e.stderr}")
            return

        # Wait a moment for services to be ready
        print_info("Waiting for services to be ready...")
        import time
        time.sleep(5)

        # Set JWT secret (this is usually a fixed value for local development)
        self.env_vars["supabase"]["SUPABASE_JWT_SECRET"] = "your-super-secret-jwt-token-with-at-least-32-characters-long"
    
    def _configure_local_supabase_settings(self):
        """Configures local Supabase settings for development (disables email confirmations)."""
        config_path = "backend/supabase/config.toml"
        
        if not os.path.exists(config_path):
            print_warning("Config file not found, will be created by Supabase CLI.")
            return
        
        try:
            with open(config_path, "r") as f:
                config_content = f.read()
            
            # Replace enable_confirmations = true with enable_confirmations = false
            if "enable_confirmations = true" in config_content:
                config_content = config_content.replace(
                    "enable_confirmations = true",
                    "enable_confirmations = false"
                )
                
                with open(config_path, "w") as f:
                    f.write(config_content)
                
                print_success("Configured local Supabase to disable email confirmations for development.")
            elif "enable_confirmations = false" in config_content:
                print_info("Email confirmations already disabled in local Supabase config.")
            else:
                print_warning("Could not find enable_confirmations setting in config.toml")
                
        except Exception as e:
            print_warning(f"Could not modify Supabase config: {e}")
            print_info("You may need to manually set enable_confirmations = false in backend/supabase/config.toml")

    def _setup_cloud_supabase(self):
        """Sets up cloud Supabase configuration."""
        print_info("Setting up cloud Supabase...")
        print_info("Visit https://supabase.com/dashboard/projects to create one.")
        print_info("In your project settings, go to 'API' to find the required information:")
        print_info("  - Project URL (at the top)")
        print_info("  - anon public key (under 'Project API keys')")
        print_info("  - service_role secret key (under 'Project API keys')")
        print_info("  - JWT Secret (under 'JWT Settings' - critical for security!)")
        input("Press Enter to continue once you have your project details...")

        self.env_vars["supabase"]["SUPABASE_URL"] = self._get_input(
            "Enter your Supabase Project URL (e.g., https://xyz.supabase.co): ",
            validate_url,
            "Invalid URL format. Please enter a valid URL.",
        )
        
        # Extract and store project reference for CLI operations
        match = re.search(r"https://([^.]+)\.supabase\.co", self.env_vars["supabase"]["SUPABASE_URL"])
        if match:
            project_ref = match.group(1)
            self.env_vars["supabase"]["SUPABASE_PROJECT_REF"] = project_ref
            print_info(f"Detected project reference: {project_ref}")
        else:
            # Ask for project reference if URL parsing fails
            self.env_vars["supabase"]["SUPABASE_PROJECT_REF"] = self._get_input(
                "Enter your Supabase Project Reference (found in project settings): ",
                lambda x: len(x) > 5,
                "Project reference should be at least 6 characters long.",
            )
        
        # Set the public URLs to match the main URL
        self.env_vars["supabase"]["NEXT_PUBLIC_SUPABASE_URL"] = self.env_vars["supabase"]["SUPABASE_URL"]
        self.env_vars["supabase"]["EXPO_PUBLIC_SUPABASE_URL"] = self.env_vars["supabase"]["SUPABASE_URL"]
        
        self.env_vars["supabase"]["SUPABASE_ANON_KEY"] = self._get_input(
            "Enter your Supabase anon key: ",
            validate_api_key,
            "This does not look like a valid key. It should be at least 10 characters.",
        )
        self.env_vars["supabase"]["SUPABASE_SERVICE_ROLE_KEY"] = self._get_input(
            "Enter your Supabase service role key: ",
            validate_api_key,
            "This does not look like a valid key. It should be at least 10 characters.",
        )
        self.env_vars["supabase"]["SUPABASE_JWT_SECRET"] = self._get_input(
            "Enter your Supabase JWT secret (for signature verification): ",
            validate_api_key,
            "This does not look like a valid JWT secret. It should be at least 10 characters.",
        )
        # Validate that all required Supabase configuration is present
        if not self.env_vars["supabase"]["SUPABASE_URL"]:
            print_error("SUPABASE_URL is required for database connectivity.")
            print_error("Without this, the application will crash on startup.")
            sys.exit(1)
        
        if not self.env_vars["supabase"]["SUPABASE_ANON_KEY"]:
            print_error("SUPABASE_ANON_KEY is required for database access.")
            print_error("Without this, the application will crash on startup.")
            sys.exit(1)
        
        if not self.env_vars["supabase"]["SUPABASE_SERVICE_ROLE_KEY"]:
            print_error("SUPABASE_SERVICE_ROLE_KEY is required for admin operations.")
            print_error("Without this, the application will crash on startup.")
            sys.exit(1)
        
        if not self.env_vars["supabase"]["SUPABASE_JWT_SECRET"]:
            print_error("SUPABASE_JWT_SECRET is required for authentication security.")
            print_error("Without this, authentication will fail.")
            sys.exit(1)
        
        print_success("Supabase information saved.")

    def collect_daytona_info(self):
        """Collects Daytona API key."""
        print_step(4, self.total_steps, "Collecting Daytona Information")

        # Check if we already have values configured
        has_existing = bool(self.env_vars["daytona"]["DAYTONA_API_KEY"])
        if has_existing:
            print_info(
                "Found existing Daytona configuration. Press Enter to keep current values or type new ones."
            )
        else:
            print_info(
<<<<<<< HEAD
                "Chainlens uses Daytona for sandboxing. Visit https://app.daytona.io/ to create an account."
            )
=======
                "Suna REQUIRES Daytona for sandboxing functionality. Without this key, sandbox features will fail.")
            print_info(
                "Visit https://app.daytona.io/ to create an account.")
>>>>>>> 3faa9d7d
            print_info("Then, generate an API key from the 'Keys' menu.")
            input("Press Enter to continue once you have your API key...")

        self.env_vars["daytona"]["DAYTONA_API_KEY"] = self._get_input(
            "Enter your Daytona API key: ",
            validate_api_key,
            "Invalid API key format. It should be at least 10 characters long.",
            default_value=self.env_vars["daytona"]["DAYTONA_API_KEY"],
        )

        # Set defaults if not already configured
        if not self.env_vars["daytona"]["DAYTONA_SERVER_URL"]:
            self.env_vars["daytona"][
                "DAYTONA_SERVER_URL"
            ] = "https://app.daytona.io/api"
        if not self.env_vars["daytona"]["DAYTONA_TARGET"]:
            self.env_vars["daytona"]["DAYTONA_TARGET"] = "us"

        # Daytona is optional - sandbox features will be disabled if not configured
        configured_daytona = []
        if self.env_vars["daytona"]["DAYTONA_API_KEY"]:
            configured_daytona.append("API Key")
        if self.env_vars["daytona"]["DAYTONA_SERVER_URL"]:
            configured_daytona.append("Server URL")
        if self.env_vars["daytona"]["DAYTONA_TARGET"]:
            configured_daytona.append("Target")
        
        if configured_daytona:
            print_success(f"Daytona configured: {', '.join(configured_daytona)}")
        else:
            print_info("Daytona not configured - sandbox features will be disabled.")

        print_success("Daytona information saved.")

        print_warning(
            "IMPORTANT: You must create a Chainlens snapshot in Daytona for it to work properly."
        )
        print_info(
            f"Visit {Colors.GREEN}https://app.daytona.io/dashboard/snapshots{Colors.ENDC}{Colors.CYAN} to create a snapshot."
        )
        print_info("Create a snapshot with these exact settings:")
        print_info(
<<<<<<< HEAD
            f"   - Name:\t\t{Colors.GREEN}epsilon/chainlens:0.1.3.19{Colors.ENDC}")
        print_info(
            f"   - Snapshot name:\t{Colors.GREEN}epsilon/chainlens:0.1.3.19{Colors.ENDC}")
=======
            f"   - Name:\t\t{Colors.GREEN}kortix/suna:0.1.3.24{Colors.ENDC}")
        print_info(
            f"   - Snapshot name:\t{Colors.GREEN}kortix/suna:0.1.3.24{Colors.ENDC}")
>>>>>>> 3faa9d7d
        print_info(
            f"   - Entrypoint:\t{Colors.GREEN}/usr/bin/supervisord -n -c /etc/supervisor/conf.d/supervisord.conf{Colors.ENDC}"
        )
        input("Press Enter to continue once you have created the snapshot...")

    def collect_llm_api_keys(self):
        """Collects LLM API keys for various providers."""
        print_step(5, self.total_steps, "Collecting LLM API Keys")

        # Check if we already have any LLM keys configured
        existing_keys = {
            k: v for k, v in self.env_vars["llm"].items() if v
        }
        has_existing = bool(existing_keys)

        if has_existing:
            print_info("Found existing LLM API keys:")
            for key, value in existing_keys.items():
                provider_name = key.split("_")[0].capitalize()
                print_info(
                    f"  - {provider_name}: {mask_sensitive_value(value)}")
            print_info(
                "You can add more providers or press Enter to keep existing configuration."
            )
        else:
            print_info(
<<<<<<< HEAD
                "Chainlens requires at least one LLM provider. Supported: OpenAI, Anthropic, Google Gemini, OpenRouter."
=======
                "LLM providers are OPTIONAL tools that enable AI features in Suna.")
            print_info(
                "Supported: Anthropic (Recommended), OpenAI, Groq, OpenRouter, xAI, Google Gemini, OpenAI Compatible, AWS Bedrock."
>>>>>>> 3faa9d7d
            )
            print_warning("RECOMMENDED: Start with Anthropic Claude for the best experience.")

        # Don't clear existing keys if we're updating
        if not has_existing:
            self.env_vars["llm"] = {}

        while not any(
            k
            for k in self.env_vars["llm"]
            if self.env_vars["llm"][k]
        ):
            providers = {
                "1": ("Anthropic (Recommended)", "ANTHROPIC_API_KEY"),
                "2": ("OpenAI", "OPENAI_API_KEY"),
                "3": ("Groq", "GROQ_API_KEY"),
                "4": ("OpenRouter", "OPENROUTER_API_KEY"),
                "5": ("xAI", "XAI_API_KEY"),
                "6": ("Google Gemini", "GEMINI_API_KEY"),
                "7": ("OpenAI Compatible", "OPENAI_COMPATIBLE_API_KEY"),
                "8": ("AWS Bedrock", "AWS_BEARER_TOKEN_BEDROCK"),
            }
            print(
                f"\n{Colors.CYAN}Select LLM providers to configure (e.g., 1,3):{Colors.ENDC}"
            )
            for key, (name, env_key) in providers.items():
                current_value = self.env_vars["llm"].get(env_key, "")
                status = (
                    f" {Colors.GREEN}(configured){Colors.ENDC}" if current_value else ""
                )
                print(
                    f"{Colors.CYAN}[{key}] {Colors.GREEN}{name}{Colors.ENDC}{status}")

            # Allow Enter to skip if we already have keys configured
            if has_existing:
                choices_input = input(
                    "Select providers (or press Enter to skip): "
                ).strip()
                if not choices_input:
                    break
            else:
                choices_input = input("Select providers: ").strip()

            choices = choices_input.replace(",", " ").split()
            selected_keys = {providers[c][1]
                             for c in choices if c in providers}

            if not selected_keys and not has_existing:
                print_error(
                    "Invalid selection. Please choose at least one provider.")
                continue

            for key in selected_keys:
                provider_name = key.split("_")[0].capitalize()
                existing_value = self.env_vars["llm"].get(key, "")
                api_key = self._get_input(
                    f"Enter your {provider_name} API key: ",
                    validate_api_key,
                    "Invalid API key format.",
                    default_value=existing_value,
                )
                self.env_vars["llm"][key] = api_key

        # Validate that at least one LLM provider is configured
        configured_providers = [k for k in self.env_vars["llm"] if self.env_vars["llm"][k]]
        if configured_providers:
            print_success(f"LLM providers configured: {', '.join(configured_providers)}")
        else:
            print_warning("No LLM providers configured - Suna will work but AI features will be disabled.")
        
        print_success("LLM keys saved.")

    def collect_morph_api_key(self):
        """Collects the optional MorphLLM API key for code editing."""
        print_step(6, self.total_steps,
                   "Configure AI-Powered Code Editing (Optional)")

        existing_key = self.env_vars["llm"].get("MORPH_API_KEY", "")
        openrouter_key = self.env_vars["llm"].get("OPENROUTER_API_KEY", "")

        if existing_key:
            print_info(
                f"Found existing Morph API key: {mask_sensitive_value(existing_key)}")
            print_info("AI-powered code editing is enabled using Morph.")
            return

        print_info("Chainlens uses Morph for fast, intelligent code editing.")
        print_info(
            "This is optional but highly recommended for the best experience.")
        print_info(f"Learn more about Morph at: {Colors.GREEN}https://morphllm.com/{Colors.ENDC}")

        if openrouter_key:
            print_info(
                f"An OpenRouter API key is already configured. It can be used as a fallback for code editing if you don't provide a Morph key."
            )

        while True:
            choice = input(
                "Do you want to add a Morph API key now? (y/n): ").lower().strip()
            if choice in ['y', 'n', '']:
                break
            print_error("Invalid input. Please enter 'y' or 'n'.")

        if choice == 'y':
            print_info(
                "Great! Please get your API key from: https://morphllm.com/api-keys")
            morph_api_key = self._get_input(
                "Enter your Morph API key (or press Enter to skip): ",
                validate_api_key,
                "The key seems invalid, but continuing. You can edit it later in backend/.env",
                allow_empty=True,
                default_value="",
            )
            if morph_api_key:
                self.env_vars["llm"]["MORPH_API_KEY"] = morph_api_key
                print_success(
                    "Morph API key saved. AI-powered code editing is enabled.")
            else:
                if openrouter_key:
                    print_info(
                        "Skipping Morph key. OpenRouter will be used for code editing.")
                else:
                    print_warning(
                        "Skipping Morph key. Code editing will use a less capable model.")
        else:
            if openrouter_key:
                print_info(
                    "Okay, OpenRouter will be used as a fallback for code editing.")
            else:
                print_warning(
                    "Okay, code editing will use a less capable model without a Morph or OpenRouter key.")

    def collect_search_api_keys(self):
        """Collects API keys for search and web scraping tools."""
        print_step(7, self.total_steps,
                   "Collecting Search and Scraping API Keys")

        # Check if we already have values configured
        has_existing = any(self.env_vars["search"].values())
        if has_existing:
            print_info(
                "Found existing search API keys. Press Enter to keep current values or type new ones."
            )
        else:
            print_info(
<<<<<<< HEAD
                "Chainlens uses Tavily for search and Firecrawl for web scraping.")
=======
                "Search APIs are OPTIONAL tools that enhance Suna's capabilities.")
            print_info(
                "Without these, Suna will work but won't have web search or scraping functionality.")
            print_info(
                "Optional: Tavily for web search, Firecrawl for web scraping")
>>>>>>> 3faa9d7d
            print_info(
                "Optional: Serper for image search, Exa for people/company search, and Semantic Scholar for academic papers.")
            print_info(
                "Get a Tavily key at https://tavily.com, a Firecrawl key at https://firecrawl.dev")
            print_info(
                "Optional: Serper key at https://serper.dev, Exa key at https://exa.ai, Semantic Scholar key at https://www.semanticscholar.org/product/api"
            )
            print_info("Press Enter to skip any optional keys.")

        self.env_vars["search"]["TAVILY_API_KEY"] = self._get_input(
            "Enter your Tavily API key: ",
            validate_api_key,
            "Invalid API key.",
            default_value=self.env_vars["search"]["TAVILY_API_KEY"],
        )
        self.env_vars["search"]["FIRECRAWL_API_KEY"] = self._get_input(
            "Enter your Firecrawl API key: ",
            validate_api_key,
            "Invalid API key.",
            default_value=self.env_vars["search"]["FIRECRAWL_API_KEY"],
        )
        
        # Serper API key (optional for image search)
        print_info(
            "\nSerper API enables image search functionality."
        )
        print_info(
            "This is optional but required for the Image Search tool. Leave blank to skip."
        )
        self.env_vars["search"]["SERPER_API_KEY"] = self._get_input(
            "Enter your Serper API key (optional): ",
            validate_api_key,
            "Invalid API key.",
            allow_empty=True,
            default_value=self.env_vars["search"]["SERPER_API_KEY"],
        )
        
        # Exa API key (optional for people search)
        print_info(
            "\nExa API enables advanced people search with LinkedIn/email enrichment using Websets."
        )
        print_info(
            "This is optional but required for the People Search tool. Leave blank to skip."
        )
        self.env_vars["search"]["EXA_API_KEY"] = self._get_input(
            "Enter your Exa API key (optional): ",
            validate_api_key,
            "Invalid API key.",
            allow_empty=True,
            default_value=self.env_vars["search"]["EXA_API_KEY"],
        )
        
        # Semantic Scholar API key (optional for academic paper search)
        print_info(
            "\nSemantic Scholar API enables searching and analyzing academic papers and research."
        )
        print_info(
            "This is optional but required for the Research Papers tool. Leave blank to skip."
        )
        self.env_vars["search"]["SEMANTIC_SCHOLAR_API_KEY"] = self._get_input(
            "Enter your Semantic Scholar API key (optional): ",
            validate_api_key,
            "Invalid API key.",
            allow_empty=True,
            default_value=self.env_vars["search"]["SEMANTIC_SCHOLAR_API_KEY"],
        )

        # Set Firecrawl URL to default
        self.env_vars["search"]["FIRECRAWL_URL"] = "https://api.firecrawl.dev"

        # Search APIs are optional tools - no validation needed
        configured_search_tools = []
        if self.env_vars["search"]["TAVILY_API_KEY"]:
            configured_search_tools.append("Tavily (web search)")
        if self.env_vars["search"]["FIRECRAWL_API_KEY"]:
            configured_search_tools.append("Firecrawl (web scraping)")
        if self.env_vars["search"]["SERPER_API_KEY"]:
            configured_search_tools.append("Serper (image search)")
        if self.env_vars["search"]["EXA_API_KEY"]:
            configured_search_tools.append("Exa (people/company search)")
        if self.env_vars["search"]["SEMANTIC_SCHOLAR_API_KEY"]:
            configured_search_tools.append("Semantic Scholar (academic papers)")
        
        if configured_search_tools:
            print_success(f"Search tools configured: {', '.join(configured_search_tools)}")
        else:
            print_info("No search tools configured - Suna will work without web search capabilities.")

        print_success("Search and scraping keys saved.")

    def collect_rapidapi_keys(self):
        """Collects the optional RapidAPI key."""
        print_step(8, self.total_steps, "Collecting RapidAPI Key (Optional)")

        # Check if we already have a value configured
        existing_key = self.env_vars["rapidapi"]["RAPID_API_KEY"]
        if existing_key:
            print_info(
                f"Found existing RapidAPI key: {mask_sensitive_value(existing_key)}"
            )
            print_info("Press Enter to keep current value or type a new one.")
        else:
            print_info(
                "A RapidAPI key enables extra tools like LinkedIn scraping.")
            print_info(
                "Get a key at https://rapidapi.com/. You can skip this and add it later."
            )

        rapid_api_key = self._get_input(
            "Enter your RapidAPI key (or press Enter to skip): ",
            validate_api_key,
            "The key seems invalid, but continuing. You can edit it later in backend/.env",
            allow_empty=True,
            default_value=existing_key,
        )
        self.env_vars["rapidapi"]["RAPID_API_KEY"] = rapid_api_key
        if rapid_api_key:
            print_success("RapidAPI key saved.")
        else:
            print_info("Skipping RapidAPI key.")

<<<<<<< HEAD
    def collect_epsilon_keys(self):
        """Generates or configures the Epsilon admin API key."""
        print_step(9, self.total_steps, "Configuring Epsilon Admin API Key")

        # Check if we already have a value configured
        existing_key = self.env_vars["epsilon"]["EPSILON_ADMIN_API_KEY"]
        if existing_key:
            print_info(
                f"Found existing Epsilon admin API key: {mask_sensitive_value(existing_key)}"
            )
            print_info("Using existing admin API key.")
        else:
            print_info(
                "Generating a secure admin API key for Epsilon administrative functions...")
            self.env_vars["epsilon"]["EPSILON_ADMIN_API_KEY"] = generate_admin_api_key()
            print_success("Epsilon admin API key generated.")

        print_success("Epsilon admin configuration saved.")
=======
    def collect_kortix_keys(self):
        """Auto-generates the Kortix admin API key."""
        print_step(9, self.total_steps, "Auto-generating Kortix Admin API Key")

        # Always generate a new key (overwrite existing if any)
        print_info("Generating a secure admin API key for Kortix administrative functions...")
        self.env_vars["kortix"]["KORTIX_ADMIN_API_KEY"] = generate_admin_api_key()
        print_success("Kortix admin API key generated.")
        print_success("Kortix admin configuration saved.")
>>>>>>> 3faa9d7d

    def collect_mcp_keys(self):
        """Collects the MCP configuration."""
        print_step(11, self.total_steps, "Collecting MCP Configuration")

        # Check if we already have an encryption key configured
        existing_key = self.env_vars["mcp"]["MCP_CREDENTIAL_ENCRYPTION_KEY"]
        if existing_key:
            print_info(
                f"Found existing MCP encryption key: {mask_sensitive_value(existing_key)}"
            )
            print_info("Using existing encryption key.")
        else:
            print_info(
                "Generating a secure encryption key for MCP credentials...")
            self.env_vars["mcp"][
                "MCP_CREDENTIAL_ENCRYPTION_KEY"
            ] = generate_encryption_key()
            print_success("MCP encryption key generated.")

        print_success("MCP configuration saved.")

    def collect_composio_keys(self):
        """Collects the optional Composio configuration."""
        print_step(12, self.total_steps,
                   "Collecting Composio Configuration (Optional)")

        # Check if we already have values configured
        has_existing = any(self.env_vars["composio"].values())
        if has_existing:
            print_info(
                "Found existing Composio configuration. Press Enter to keep current values or type new ones."
            )
        else:
            print_info(
                "Composio provides extra tools and integrations for Suna agents.")
            print_info(
                "With Composio, your agents can interact with 200+ external services including:")
            print_info("  • Email services (Gmail, Outlook, SendGrid)")
            print_info("  • Productivity tools (Slack, Discord, Notion, Trello)")
            print_info("  • Cloud platforms (AWS, Google Cloud, Azure)")
            print_info("  • Social media (Twitter, LinkedIn, Instagram)")
            print_info("  • CRM systems (Salesforce, HubSpot, Pipedrive)")
            print_info("  • And many more integrations for workflow automation")
            print_info(
                "Get your API key from: https://app.composio.dev/settings/api-keys")
            print_info("You can skip this step and configure Composio later.")

        # Ask if user wants to configure Composio
        if not has_existing:
            configure_composio = input(
                "Do you want to configure Composio integration? (y/N): ").lower().strip()
            if configure_composio != 'y':
                print_info("Skipping Composio configuration.")
                return

        self.env_vars["composio"]["COMPOSIO_API_KEY"] = self._get_input(
            "Enter your Composio API Key (or press Enter to skip): ",
            validate_api_key,
            "Invalid Composio API Key format. It should be a valid API key.",
            allow_empty=True,
            default_value=self.env_vars["composio"]["COMPOSIO_API_KEY"],
        )

        if self.env_vars["composio"]["COMPOSIO_API_KEY"]:
            self.env_vars["composio"]["COMPOSIO_WEBHOOK_SECRET"] = self._get_input(
                "Enter your Composio Webhook Secret (or press Enter to skip): ",
                validate_api_key,
                "Invalid Composio Webhook Secret format. It should be a valid secret.",
                allow_empty=True,
                default_value=self.env_vars["composio"]["COMPOSIO_WEBHOOK_SECRET"],
            )

            print_success("Composio configuration saved.")
        else:
            print_info("Skipping Composio configuration.")

    def collect_webhook_keys(self):
        """Collects the webhook configuration."""
        print_step(10, self.total_steps, "Collecting Webhook Configuration")

        # Check if we already have values configured
        has_existing = bool(self.env_vars["webhook"]["WEBHOOK_BASE_URL"])
        if has_existing:
            print_info(
                f"Found existing webhook URL: {self.env_vars['webhook']['WEBHOOK_BASE_URL']}"
            )
            print_info("Press Enter to keep current value or type a new one.")
        else:
            print_info(
                "Webhook base URL is required for workflows to receive callbacks.")
            print_info(
                "This must be a publicly accessible URL where Chainlens API can receive webhooks from Supabase Cron.")
            print_info(
                "For local development, you can use services like ngrok or localtunnel to expose http://localhost:8000 to the internet.")

        self.env_vars["webhook"]["WEBHOOK_BASE_URL"] = self._get_input(
            "Enter your webhook base URL (e.g., https://your-domain.ngrok.io): ",
            validate_url,
            "Invalid webhook base URL format. It should be a valid publicly accessible URL.",
            default_value=self.env_vars["webhook"]["WEBHOOK_BASE_URL"],
        )

        # Ensure a webhook secret exists; generate a strong default if missing
        if not self.env_vars["webhook"].get("TRIGGER_WEBHOOK_SECRET"):
            print_info(
                "Generating a secure TRIGGER_WEBHOOK_SECRET for webhook authentication...")
            self.env_vars["webhook"]["TRIGGER_WEBHOOK_SECRET"] = generate_webhook_secret(
            )
            print_success("Webhook secret generated.")
        else:
            print_info(
                "Found existing TRIGGER_WEBHOOK_SECRET. Keeping existing value.")

        print_success("Webhook configuration saved.")

    def configure_env_files(self):
        """Configures and writes the .env files for frontend and backend."""
        print_step(14, self.total_steps, "Configuring Environment Files")

        # --- Backend .env ---
        is_docker = self.env_vars["setup_method"] == "docker"
        redis_host = "redis" if is_docker else "localhost"

        # Generate ENCRYPTION_KEY using the same logic as generate_encryption_key()
        import base64
        import secrets
        encryption_key = base64.b64encode(
            secrets.token_bytes(32)).decode("utf-8")

        # Always use localhost for the base .env file
        supabase_url = self.env_vars["supabase"].get("SUPABASE_URL", "")

        backend_env = {
            "ENV_MODE": "local",
            # Backend only needs these Supabase variables
            "SUPABASE_URL": supabase_url,
            "SUPABASE_ANON_KEY": self.env_vars["supabase"].get("SUPABASE_ANON_KEY", ""),
            "SUPABASE_SERVICE_ROLE_KEY": self.env_vars["supabase"].get("SUPABASE_SERVICE_ROLE_KEY", ""),
            "SUPABASE_JWT_SECRET": self.env_vars["supabase"].get("SUPABASE_JWT_SECRET", ""),
            "REDIS_HOST": redis_host,
            "REDIS_PORT": "6379",
            "REDIS_PASSWORD": "",
            "REDIS_SSL": "false",
            **self.env_vars["llm"],
            **self.env_vars["search"],
            **self.env_vars["rapidapi"],
            **self.env_vars.get("cron", {}),
            **self.env_vars["webhook"],
            **self.env_vars["mcp"],
            **self.env_vars["composio"],
            **self.env_vars["daytona"],
<<<<<<< HEAD
            **self.env_vars["epsilon"],
=======
            **self.env_vars["kortix"],
            **self.env_vars.get("vapi", {}),
            **self.env_vars.get("stripe", {}),
            **self.env_vars.get("langfuse", {}),
            **self.env_vars.get("monitoring", {}),
            **self.env_vars.get("storage", {}),
            **self.env_vars.get("email", {}),
>>>>>>> 3faa9d7d
            "ENCRYPTION_KEY": encryption_key,
            "NEXT_PUBLIC_URL": "http://localhost:3000",
        }

        backend_env_content = f"# Generated by Chainlens install script for '{self.env_vars['setup_method']}' setup\n\n"
        for key, value in backend_env.items():
            backend_env_content += f"{key}={value or ''}\n"

        with open(os.path.join("backend", ".env"), "w") as f:
            f.write(backend_env_content)
        print_success("Created backend/.env file with ENCRYPTION_KEY.")

        # --- Frontend .env.local ---
        # Always use localhost for base .env files - Docker override handled separately
        frontend_supabase_url = self.env_vars["supabase"]["NEXT_PUBLIC_SUPABASE_URL"]
        backend_url = "http://localhost:8000/api"
        
        frontend_env = {
            "NEXT_PUBLIC_ENV_MODE": "local",  # production, staging, or local
            "NEXT_PUBLIC_SUPABASE_URL": frontend_supabase_url,
            "NEXT_PUBLIC_SUPABASE_ANON_KEY": self.env_vars["supabase"]["SUPABASE_ANON_KEY"],
            "NEXT_PUBLIC_BACKEND_URL": backend_url,
            "NEXT_PUBLIC_URL": "http://localhost:3000",
<<<<<<< HEAD
            "NEXT_PUBLIC_ENV_MODE": "LOCAL",
            "EPSILON_ADMIN_API_KEY": self.env_vars["epsilon"]["EPSILON_ADMIN_API_KEY"],
=======
            "KORTIX_ADMIN_API_KEY": self.env_vars["kortix"]["KORTIX_ADMIN_API_KEY"],
            **self.env_vars.get("frontend", {}),
>>>>>>> 3faa9d7d
        }

        frontend_env_content = "# Generated by Chainlens install script\n\n"
        for key, value in frontend_env.items():
            frontend_env_content += f"{key}={value or ''}\n"

        with open(os.path.join("frontend", ".env.local"), "w") as f:
            f.write(frontend_env_content)
        print_success("Created frontend/.env.local file.")

        # --- Mobile App .env ---
        # Mobile will access from the device, so it should use localhost (not Docker host)
        # Users would need to update this based on their network setup
        mobile_env = {
            "EXPO_PUBLIC_ENV_MODE": "local",  # production, staging, or local
            "EXPO_PUBLIC_SUPABASE_URL": self.env_vars["supabase"]["EXPO_PUBLIC_SUPABASE_URL"],
            "EXPO_PUBLIC_SUPABASE_ANON_KEY": self.env_vars["supabase"]["SUPABASE_ANON_KEY"],
            "EXPO_PUBLIC_BACKEND_URL": "http://localhost:8000/api",
            "EXPO_PUBLIC_URL": "http://localhost:3000",
        }

        mobile_env_content = "# Generated by Suna install script\n\n"
        for key, value in mobile_env.items():
            mobile_env_content += f"{key}={value or ''}\n"

        with open(os.path.join("apps", "mobile", ".env"), "w") as f:
            f.write(mobile_env_content)
        print_success("Created apps/mobile/.env file.")


    def setup_supabase_database(self):
        """Applies database migrations to Supabase (local or cloud)."""
        print_step(15, self.total_steps, "Setting up Supabase Database")

        print_info(
            "This step will apply database migrations to your Supabase instance."
        )
        print_info(
            "You can skip this if you've already set up your database or prefer to do it manually."
        )

        prompt = "Do you want to apply database migrations now? (Y/n): "
        user_input = input(prompt).lower().strip()

        if user_input in ["n", "no"]:
            print_info("Skipping Supabase database setup.")
            print_warning(
                "Remember to manually apply migrations from backend/supabase/migrations/"
            )
            return

        # Determine if local or cloud setup based on user's choice
        if self.env_vars["supabase_setup_method"] == "local":
            self._apply_local_migrations()
        else:
            self._apply_cloud_migrations()

    def _apply_local_migrations(self):
        """Applies migrations to local Supabase using Supabase CLI."""
        print_info("Applying migrations to local Supabase...")
        
        # Check if Supabase CLI is available
        try:
            subprocess.run(
                ["npx", "supabase", "--version"],
                check=True,
                capture_output=True,
                shell=IS_WINDOWS,
            )
        except (subprocess.SubprocessError, FileNotFoundError):
            print_error(
                "Node.js/npm not found or Supabase CLI not available. Make sure Node.js is installed."
            )
            print_warning("Skipping migration application. Apply manually later.")
            return

        # Check if Supabase services are running
        print_info("Checking if Supabase services are running...")
        try:
            result = subprocess.run(
                ["npx", "supabase", "status"],
                cwd="backend",
                check=True,
                capture_output=True,
                text=True,
                shell=IS_WINDOWS,
            )
            print_success("Supabase services are running.")
        except subprocess.SubprocessError as e:
            print_error(f"Supabase services are not running: {e}")
            print_info("Please start Supabase services first with: npx supabase start")
            return

        # Apply migrations using Supabase CLI for local development
        # For local Supabase, we use 'db reset' which applies all migrations
        print_info("Resetting local database and applying all migrations...")
        print_info("This will recreate the database schema from scratch.")
        try:
            subprocess.run(
                ["npx", "supabase", "db", "reset"],
                cwd="backend",
                check=True,
                shell=IS_WINDOWS,
            )
            print_success("All migrations applied successfully!")
            print_success("Local Supabase database is ready!")
            
            print_info(
                "Note: For local Supabase, the 'basejump' schema is already exposed in config.toml")
            
        except subprocess.SubprocessError as e:
            print_error(f"Failed to apply migrations: {e}")
            print_warning("You may need to apply migrations manually.")
            print_info("Try running: cd backend && npx supabase db reset")

    def _apply_cloud_migrations(self):
        """Applies migrations to cloud Supabase using Supabase CLI."""
        print_info("Applying migrations to cloud Supabase...")
        
        try:
            subprocess.run(
                ["npx", "supabase", "--version"],
                check=True,
                capture_output=True,
                shell=IS_WINDOWS,
            )
        except (subprocess.SubprocessError, FileNotFoundError):
            print_error(
                "Node.js/npm not found or Supabase CLI not available. Make sure Node.js is installed."
            )
            print_warning("Skipping migration application. Apply manually later.")
            return

        # Get project reference from stored value or extract from URL
        project_ref = self.env_vars["supabase"].get("SUPABASE_PROJECT_REF")
        if not project_ref:
            supabase_url = self.env_vars["supabase"]["SUPABASE_URL"]
            match = re.search(r"https://([^.]+)\.supabase\.co", supabase_url)
            if not match:
                print_error(
                    f"Could not extract project reference from URL: {supabase_url}")
                print_error("Please provide the project reference manually.")
                return
            project_ref = match.group(1)
        
        print_info(f"Using Supabase project reference: {project_ref}")

        try:
            print_info("Logging into Supabase CLI...")
            subprocess.run(["npx", "supabase", "login"], check=True, shell=IS_WINDOWS)

            print_info(f"Linking to Supabase project {project_ref}...")
            subprocess.run(
                ["npx", "supabase", "link", "--project-ref", project_ref],
                cwd="backend",
                check=True,
                shell=IS_WINDOWS,
            )

            print_info("Pushing database migrations...")
            subprocess.run(
                ["npx", "supabase", "db", "push"], cwd="backend", check=True, shell=IS_WINDOWS
            )
            print_success("Database migrations pushed successfully.")

            print_warning(
                "IMPORTANT: You must manually expose the 'basejump' schema.")
            print_info(
                "In your Supabase dashboard, go to: Project Settings -> API -> Exposed schemas")
            print_info("Add 'basejump' to Exposed Schemas, then save.")
            input("Press Enter once you've completed this step...")

        except subprocess.SubprocessError as e:
            print_error(f"Failed to set up Supabase database: {e}")
            print_error(
                "Please check the Supabase CLI output for errors and try again."
            )

    def install_dependencies(self):
        """Installs frontend and backend dependencies for manual setup."""
        print_step(16, self.total_steps, "Installing Dependencies")
        if self.env_vars["setup_method"] == "docker":
            print_info(
                "Skipping dependency installation for Docker setup (will be handled by Docker Compose)."
            )
            return

        try:
            print_info("Installing frontend dependencies with npm...")
            subprocess.run(
                ["npm", "install"], cwd="frontend", check=True, shell=IS_WINDOWS
            )
            print_success("Frontend dependencies installed.")

            print_info("Installing backend dependencies with uv...")

            # Check if a virtual environment already exists
            venv_exists = os.path.exists(os.path.join("backend", ".venv"))

            if not venv_exists:
                print_info("Creating virtual environment...")
                subprocess.run(
                    ["uv", "venv"], cwd="backend", check=True, shell=IS_WINDOWS
                )
                print_success("Virtual environment created.")

            # Install dependencies in the virtual environment
            subprocess.run(
                ["uv", "sync"],
                cwd="backend",
                check=True,
                shell=IS_WINDOWS,
            )
            print_success("Backend dependencies and package installed.")

        except subprocess.SubprocessError as e:
            print_error(f"Failed to install dependencies: {e}")
            print_info(
                "Please install dependencies manually and run the script again.")
            sys.exit(1)

    def start_chainlens(self):
        """Starts Chainlens using Docker Compose or shows instructions for manual startup."""
        print_step(17, self.total_steps, "Starting Chainlens")
        if self.env_vars["setup_method"] == "docker":
            print_info("Starting Chainlens with Docker Compose...")
            try:
                subprocess.run(
                    ["docker", "compose", "up", "-d", "--build"],
                    check=True,
                    shell=IS_WINDOWS,
                )
                print_info("Waiting for services to spin up...")
                time.sleep(15)
                # A simple check to see if containers are running
                result = subprocess.run(
                    ["docker", "compose", "ps"],
                    capture_output=True,
                    text=True,
                    shell=IS_WINDOWS,
                )
                if "backend" in result.stdout and "frontend" in result.stdout:
                    print_success("Chainlens services are starting up!")
                else:
                    print_warning(
                        "Some services might not be running. Check 'docker compose ps' for details."
                    )
            except subprocess.SubprocessError as e:
<<<<<<< HEAD
                print_error(f"Failed to start Chainlens with Docker Compose: {e}")
=======
                print_error(f"Failed to start Suna with Docker Compose: {e}")
                print_warning(
                    "The Docker build might be failing due to environment variable issues during build time."
                )
>>>>>>> 3faa9d7d
                print_info(
                    "WORKAROUND: Try starting without rebuilding:"
                )
                print_info(f"  {Colors.CYAN}docker compose up -d{Colors.ENDC} (without --build)")
                print_info(
                    "\nIf that doesn't work, you may need to:"
                )
                print_info(f"  1. {Colors.CYAN}cd frontend{Colors.ENDC}")
                print_info(f"  2. {Colors.CYAN}npm run build{Colors.ENDC}")
                print_info(f"  3. {Colors.CYAN}cd .. && docker compose up -d{Colors.ENDC}")
                # Don't exit, let the final instructions show
                return
        else:
            print_info(
                "All configurations are complete. Manual start is required.")

    def final_instructions(self):
        """Shows final instructions to the user."""
        print(
            f"\n{Colors.GREEN}{Colors.BOLD}✨ Chainlens Setup Complete! ✨{Colors.ENDC}\n")

        print_info(
            f"Chainlens is configured with your LLM API keys and ready to use."
        )
        print_info(
            f"Delete the {Colors.RED}.setup_progress{Colors.ENDC} file to reset the setup."
        )

        if self.env_vars["setup_method"] == "docker":
<<<<<<< HEAD
            print_info("Your Chainlens instance is ready to use!")
=======
            print_info("Your Suna instance is ready to use!")
            
            # Important limitation for local Supabase with Docker
            if self.env_vars.get("supabase_setup_method") == "local":
                print(f"\n{Colors.RED}{Colors.BOLD}⚠️  IMPORTANT LIMITATION:{Colors.ENDC}")
                print(f"{Colors.YELLOW}Local Supabase is currently NOT supported with Docker Compose.{Colors.ENDC}")
                print("\nThis is due to network configuration complexity between:")
                print("  • Suna containers (backend, frontend, worker)")
                print("  • Local Supabase containers (via npx supabase start)")
                print("  • Your browser (accessing from host machine)")
                print("\n" + "="*70)
                print(f"{Colors.BOLD}RECOMMENDED OPTIONS:{Colors.ENDC}")
                print("="*70)
                print(f"\n{Colors.GREEN}Option 1 (Recommended):{Colors.ENDC} Use Cloud Supabase")
                print("  • Re-run setup.py and choose Cloud Supabase")
                print("  • Works seamlessly with Docker Compose")
                print(f"\n{Colors.GREEN}Option 2:{Colors.ENDC} Run Everything Manually (No Docker)")
                print("  • Re-run setup.py and choose 'Manual' setup")
                print("  • Local Supabase works perfectly with manual setup")
                print(f"\n{Colors.CYAN}Future:{Colors.ENDC} We plan to integrate Supabase directly into docker-compose.yaml")
                print("="*70 + "\n")
                return  # Don't show Docker commands if local Supabase is configured
            
>>>>>>> 3faa9d7d
            print("\nUseful Docker commands:")
            print(
                f"  {Colors.CYAN}docker compose ps{Colors.ENDC}         - Check service status"
            )
            print(
                f"  {Colors.CYAN}docker compose logs -f{Colors.ENDC}    - Follow logs"
            )
            print(
                f"  {Colors.CYAN}docker compose down{Colors.ENDC}       - Stop Chainlens services"
            )
            print(
                f"  {Colors.CYAN}python start.py{Colors.ENDC}           - To start or stop Chainlens services"
            )
            
            # Cloud Supabase commands
            if self.env_vars.get("supabase_setup_method") == "cloud":
                print("\nSupabase Management:")
                print(f"  {Colors.CYAN}Supabase Dashboard:{Colors.ENDC} https://supabase.com/dashboard")
                print(f"  {Colors.CYAN}Project URL:{Colors.ENDC} {self.env_vars['supabase'].get('SUPABASE_URL', 'N/A')}")
        else:
            print_info(
                "To start Chainlens, you need to run these commands in separate terminals:"
            )
            
            # Show Supabase start command for local setup
            step_num = 1
            if self.env_vars.get("supabase_setup_method") == "local":
                print(
                    f"\n{Colors.BOLD}{step_num}. Start Local Supabase (in backend directory):{Colors.ENDC}"
                )
                print(f"{Colors.CYAN}   cd backend && npx supabase start{Colors.ENDC}")
                step_num += 1
            
            print(
                f"\n{Colors.BOLD}{step_num}. Start Infrastructure (in project root):{Colors.ENDC}"
            )
            print(f"{Colors.CYAN}   docker compose up redis -d{Colors.ENDC}")
            step_num += 1

            print(
                f"\n{Colors.BOLD}{step_num}. Start Frontend (in a new terminal):{Colors.ENDC}")
            print(f"{Colors.CYAN}   cd frontend && npm run dev{Colors.ENDC}")
            step_num += 1

            print(
                f"\n{Colors.BOLD}{step_num}. Start Backend (in a new terminal):{Colors.ENDC}")
            print(f"{Colors.CYAN}   cd backend && uv run api.py{Colors.ENDC}")
            step_num += 1

            print(
                f"\n{Colors.BOLD}{step_num}. Start Background Worker (in a new terminal):{Colors.ENDC}"
            )
            print(
                f"{Colors.CYAN}   cd backend && uv run dramatiq run_agent_background{Colors.ENDC}"
            )
            
            # Show stop commands for local Supabase
            if self.env_vars.get("supabase_setup_method") == "local":
                print(
                    f"\n{Colors.BOLD}To stop Local Supabase:{Colors.ENDC}"
                )
                print(f"{Colors.CYAN}   cd backend && npx supabase stop{Colors.ENDC}")

        print("\nOnce all services are running, access Chainlens at: http://localhost:3000")


if __name__ == "__main__":
    wizard = SetupWizard()
    wizard.run()<|MERGE_RESOLUTION|>--- conflicted
+++ resolved
@@ -30,7 +30,7 @@
 
 # --- UI Helpers ---
 def print_banner():
-    """Prints the Chainlens setup banner."""
+    """Prints the Suna setup banner."""
     print(
         f"""
 {Colors.BLUE}{Colors.BOLD}
@@ -167,8 +167,8 @@
             "COMPOSIO_API_KEY": backend_env.get("COMPOSIO_API_KEY", ""),
             "COMPOSIO_WEBHOOK_SECRET": backend_env.get("COMPOSIO_WEBHOOK_SECRET", ""),
         },
-        "epsilon": {
-            "EPSILON_ADMIN_API_KEY": backend_env.get("EPSILON_ADMIN_API_KEY", ""),
+        "kortix": {
+            "KORTIX_ADMIN_API_KEY": backend_env.get("KORTIX_ADMIN_API_KEY", ""),
         },
         "vapi": {
             "VAPI_PRIVATE_KEY": backend_env.get("VAPI_PRIVATE_KEY", ""),
@@ -272,7 +272,7 @@
 
 
 def generate_admin_api_key():
-    """Generates a secure admin API key for Epsilon."""
+    """Generates a secure admin API key for Kortix."""
     # Generate 32 random bytes and encode as hex for a readable API key
     key_bytes = secrets.token_bytes(32)
     return key_bytes.hex()
@@ -306,9 +306,6 @@
             "webhook": existing_env_vars["webhook"],
             "mcp": existing_env_vars["mcp"],
             "composio": existing_env_vars["composio"],
-<<<<<<< HEAD
-            "epsilon": existing_env_vars["epsilon"],
-=======
             "kortix": existing_env_vars["kortix"],
             "vapi": existing_env_vars.get("vapi", {}),
             "stripe": existing_env_vars.get("stripe", {}),
@@ -316,7 +313,6 @@
             "monitoring": existing_env_vars.get("monitoring", {}),
             "storage": existing_env_vars.get("storage", {}),
             "email": existing_env_vars.get("email", {}),
->>>>>>> 3faa9d7d
         }
 
         # Override with any progress data (in case user is resuming)
@@ -437,11 +433,11 @@
             config_items.append(
                 f"{Colors.YELLOW}○{Colors.ENDC} Morph (recommended)")
 
-        # Check Epsilon configuration
-        if self.env_vars["epsilon"]["EPSILON_ADMIN_API_KEY"]:
-            config_items.append(f"{Colors.GREEN}✓{Colors.ENDC} Epsilon Admin")
-        else:
-            config_items.append(f"{Colors.YELLOW}○{Colors.ENDC} Epsilon Admin")
+        # Check Kortix configuration
+        if self.env_vars["kortix"]["KORTIX_ADMIN_API_KEY"]:
+            config_items.append(f"{Colors.GREEN}✓{Colors.ENDC} Kortix Admin")
+        else:
+            config_items.append(f"{Colors.YELLOW}○{Colors.ENDC} Kortix Admin")
 
         if any("✓" in item for item in config_items):
             print_info("Current configuration status:")
@@ -479,7 +475,7 @@
         """Runs the setup wizard."""
         print_banner()
         print(
-            "This wizard will guide you through setting up Chainlens, an open-source generalist AI Worker.\n"
+            "This wizard will guide you through setting up Suna, an open-source generalist AI Worker.\n"
         )
 
         # Show current configuration status
@@ -527,18 +523,11 @@
             self.run_step(3, self.collect_supabase_info)
             self.run_step(4, self.collect_daytona_info)
             self.run_step(5, self.collect_llm_api_keys)
-<<<<<<< HEAD
-            self.run_step(6, self.collect_morph_api_key)
-            self.run_step(7, self.collect_search_api_keys)
-            self.run_step(8, self.collect_rapidapi_keys)
-            self.run_step(9, self.collect_epsilon_keys)
-=======
             # Optional tools - users can skip these
             self.run_step_optional(6, self.collect_morph_api_key, "Morph API Key (Optional)")
             self.run_step_optional(7, self.collect_search_api_keys, "Search API Keys (Optional)")
             self.run_step_optional(8, self.collect_rapidapi_keys, "RapidAPI Keys (Optional)")
             self.run_step(9, self.collect_kortix_keys)
->>>>>>> 3faa9d7d
             # Supabase Cron does not require keys; ensure DB migrations enable cron functions
             self.run_step_optional(10, self.collect_webhook_keys, "Webhook Configuration (Optional)")
             self.run_step_optional(11, self.collect_mcp_keys, "MCP Configuration (Optional)")
@@ -547,7 +536,7 @@
             self.run_step(13, self.configure_env_files)
             self.run_step(14, self.setup_supabase_database)
             self.run_step(15, self.install_dependencies)
-            self.run_step(16, self.start_chainlens)
+            self.run_step(16, self.start_suna)
 
             self.final_instructions()
 
@@ -600,11 +589,8 @@
             return
 
         print_info(
-            "You can start Chainlens using either Docker Compose or by manually starting the services."
-        )
-<<<<<<< HEAD
-        print(f"\n{Colors.CYAN}How would you like to set up Chainlens?{Colors.ENDC}")
-=======
+            "You can start Suna using either Docker Compose or by manually starting the services."
+        )
         
         # Important note about Supabase compatibility
         print(f"\n{Colors.YELLOW}⚠️  IMPORTANT - Supabase Compatibility:{Colors.ENDC}")
@@ -614,7 +600,6 @@
         print(f"  Want to fix this? See: {Colors.CYAN}https://github.com/kortix-ai/suna/issues/1920{Colors.ENDC}")
         
         print(f"\n{Colors.CYAN}How would you like to set up Suna?{Colors.ENDC}")
->>>>>>> 3faa9d7d
         print(
             f"{Colors.CYAN}[1] {Colors.GREEN}Manual{Colors.ENDC} {Colors.CYAN}(supports both Cloud and Local Supabase){Colors.ENDC}"
         )
@@ -683,7 +668,7 @@
             sys.exit(1)
 
         self.check_docker_running()
-        self.check_chainlens_directory()
+        self.check_suna_directory()
 
     def check_docker_running(self):
         """Checks if the Docker daemon is running."""
@@ -704,7 +689,7 @@
             )
             sys.exit(1)
 
-    def check_chainlens_directory(self):
+    def check_suna_directory(self):
         """Checks if the script is run from the correct project root directory."""
         print_info("Verifying project structure...")
         required_dirs = ["backend", "frontend"]
@@ -713,18 +698,18 @@
         for directory in required_dirs:
             if not os.path.isdir(directory):
                 print_error(
-                    f"'{directory}' directory not found. Make sure you're in the Chainlens repository root."
+                    f"'{directory}' directory not found. Make sure you're in the Suna repository root."
                 )
                 sys.exit(1)
 
         for file in required_files:
             if not os.path.isfile(file):
                 print_error(
-                    f"'{file}' not found. Make sure you're in the Chainlens repository root."
+                    f"'{file}' not found. Make sure you're in the Suna repository root."
                 )
                 sys.exit(1)
 
-        print_success("Chainlens repository detected.")
+        print_success("Suna repository detected.")
         return True
 
     def _get_input(
@@ -1017,14 +1002,9 @@
             )
         else:
             print_info(
-<<<<<<< HEAD
-                "Chainlens uses Daytona for sandboxing. Visit https://app.daytona.io/ to create an account."
-            )
-=======
                 "Suna REQUIRES Daytona for sandboxing functionality. Without this key, sandbox features will fail.")
             print_info(
                 "Visit https://app.daytona.io/ to create an account.")
->>>>>>> 3faa9d7d
             print_info("Then, generate an API key from the 'Keys' menu.")
             input("Press Enter to continue once you have your API key...")
 
@@ -1060,22 +1040,16 @@
         print_success("Daytona information saved.")
 
         print_warning(
-            "IMPORTANT: You must create a Chainlens snapshot in Daytona for it to work properly."
+            "IMPORTANT: You must create a Suna snapshot in Daytona for it to work properly."
         )
         print_info(
             f"Visit {Colors.GREEN}https://app.daytona.io/dashboard/snapshots{Colors.ENDC}{Colors.CYAN} to create a snapshot."
         )
         print_info("Create a snapshot with these exact settings:")
         print_info(
-<<<<<<< HEAD
-            f"   - Name:\t\t{Colors.GREEN}epsilon/chainlens:0.1.3.19{Colors.ENDC}")
-        print_info(
-            f"   - Snapshot name:\t{Colors.GREEN}epsilon/chainlens:0.1.3.19{Colors.ENDC}")
-=======
             f"   - Name:\t\t{Colors.GREEN}kortix/suna:0.1.3.24{Colors.ENDC}")
         print_info(
             f"   - Snapshot name:\t{Colors.GREEN}kortix/suna:0.1.3.24{Colors.ENDC}")
->>>>>>> 3faa9d7d
         print_info(
             f"   - Entrypoint:\t{Colors.GREEN}/usr/bin/supervisord -n -c /etc/supervisor/conf.d/supervisord.conf{Colors.ENDC}"
         )
@@ -1102,13 +1076,9 @@
             )
         else:
             print_info(
-<<<<<<< HEAD
-                "Chainlens requires at least one LLM provider. Supported: OpenAI, Anthropic, Google Gemini, OpenRouter."
-=======
                 "LLM providers are OPTIONAL tools that enable AI features in Suna.")
             print_info(
                 "Supported: Anthropic (Recommended), OpenAI, Groq, OpenRouter, xAI, Google Gemini, OpenAI Compatible, AWS Bedrock."
->>>>>>> 3faa9d7d
             )
             print_warning("RECOMMENDED: Start with Anthropic Claude for the best experience.")
 
@@ -1195,7 +1165,7 @@
             print_info("AI-powered code editing is enabled using Morph.")
             return
 
-        print_info("Chainlens uses Morph for fast, intelligent code editing.")
+        print_info("Suna uses Morph for fast, intelligent code editing.")
         print_info(
             "This is optional but highly recommended for the best experience.")
         print_info(f"Learn more about Morph at: {Colors.GREEN}https://morphllm.com/{Colors.ENDC}")
@@ -1254,15 +1224,11 @@
             )
         else:
             print_info(
-<<<<<<< HEAD
-                "Chainlens uses Tavily for search and Firecrawl for web scraping.")
-=======
                 "Search APIs are OPTIONAL tools that enhance Suna's capabilities.")
             print_info(
                 "Without these, Suna will work but won't have web search or scraping functionality.")
             print_info(
                 "Optional: Tavily for web search, Firecrawl for web scraping")
->>>>>>> 3faa9d7d
             print_info(
                 "Optional: Serper for image search, Exa for people/company search, and Semantic Scholar for academic papers.")
             print_info(
@@ -1384,26 +1350,6 @@
         else:
             print_info("Skipping RapidAPI key.")
 
-<<<<<<< HEAD
-    def collect_epsilon_keys(self):
-        """Generates or configures the Epsilon admin API key."""
-        print_step(9, self.total_steps, "Configuring Epsilon Admin API Key")
-
-        # Check if we already have a value configured
-        existing_key = self.env_vars["epsilon"]["EPSILON_ADMIN_API_KEY"]
-        if existing_key:
-            print_info(
-                f"Found existing Epsilon admin API key: {mask_sensitive_value(existing_key)}"
-            )
-            print_info("Using existing admin API key.")
-        else:
-            print_info(
-                "Generating a secure admin API key for Epsilon administrative functions...")
-            self.env_vars["epsilon"]["EPSILON_ADMIN_API_KEY"] = generate_admin_api_key()
-            print_success("Epsilon admin API key generated.")
-
-        print_success("Epsilon admin configuration saved.")
-=======
     def collect_kortix_keys(self):
         """Auto-generates the Kortix admin API key."""
         print_step(9, self.total_steps, "Auto-generating Kortix Admin API Key")
@@ -1413,7 +1359,6 @@
         self.env_vars["kortix"]["KORTIX_ADMIN_API_KEY"] = generate_admin_api_key()
         print_success("Kortix admin API key generated.")
         print_success("Kortix admin configuration saved.")
->>>>>>> 3faa9d7d
 
     def collect_mcp_keys(self):
         """Collects the MCP configuration."""
@@ -1506,7 +1451,7 @@
             print_info(
                 "Webhook base URL is required for workflows to receive callbacks.")
             print_info(
-                "This must be a publicly accessible URL where Chainlens API can receive webhooks from Supabase Cron.")
+                "This must be a publicly accessible URL where Suna API can receive webhooks from Supabase Cron.")
             print_info(
                 "For local development, you can use services like ngrok or localtunnel to expose http://localhost:8000 to the internet.")
 
@@ -1566,9 +1511,6 @@
             **self.env_vars["mcp"],
             **self.env_vars["composio"],
             **self.env_vars["daytona"],
-<<<<<<< HEAD
-            **self.env_vars["epsilon"],
-=======
             **self.env_vars["kortix"],
             **self.env_vars.get("vapi", {}),
             **self.env_vars.get("stripe", {}),
@@ -1576,12 +1518,11 @@
             **self.env_vars.get("monitoring", {}),
             **self.env_vars.get("storage", {}),
             **self.env_vars.get("email", {}),
->>>>>>> 3faa9d7d
             "ENCRYPTION_KEY": encryption_key,
             "NEXT_PUBLIC_URL": "http://localhost:3000",
         }
 
-        backend_env_content = f"# Generated by Chainlens install script for '{self.env_vars['setup_method']}' setup\n\n"
+        backend_env_content = f"# Generated by Suna install script for '{self.env_vars['setup_method']}' setup\n\n"
         for key, value in backend_env.items():
             backend_env_content += f"{key}={value or ''}\n"
 
@@ -1600,16 +1541,11 @@
             "NEXT_PUBLIC_SUPABASE_ANON_KEY": self.env_vars["supabase"]["SUPABASE_ANON_KEY"],
             "NEXT_PUBLIC_BACKEND_URL": backend_url,
             "NEXT_PUBLIC_URL": "http://localhost:3000",
-<<<<<<< HEAD
-            "NEXT_PUBLIC_ENV_MODE": "LOCAL",
-            "EPSILON_ADMIN_API_KEY": self.env_vars["epsilon"]["EPSILON_ADMIN_API_KEY"],
-=======
             "KORTIX_ADMIN_API_KEY": self.env_vars["kortix"]["KORTIX_ADMIN_API_KEY"],
             **self.env_vars.get("frontend", {}),
->>>>>>> 3faa9d7d
         }
 
-        frontend_env_content = "# Generated by Chainlens install script\n\n"
+        frontend_env_content = "# Generated by Suna install script\n\n"
         for key, value in frontend_env.items():
             frontend_env_content += f"{key}={value or ''}\n"
 
@@ -1828,11 +1764,11 @@
                 "Please install dependencies manually and run the script again.")
             sys.exit(1)
 
-    def start_chainlens(self):
-        """Starts Chainlens using Docker Compose or shows instructions for manual startup."""
-        print_step(17, self.total_steps, "Starting Chainlens")
+    def start_suna(self):
+        """Starts Suna using Docker Compose or shows instructions for manual startup."""
+        print_step(17, self.total_steps, "Starting Suna")
         if self.env_vars["setup_method"] == "docker":
-            print_info("Starting Chainlens with Docker Compose...")
+            print_info("Starting Suna with Docker Compose...")
             try:
                 subprocess.run(
                     ["docker", "compose", "up", "-d", "--build"],
@@ -1849,20 +1785,16 @@
                     shell=IS_WINDOWS,
                 )
                 if "backend" in result.stdout and "frontend" in result.stdout:
-                    print_success("Chainlens services are starting up!")
+                    print_success("Suna services are starting up!")
                 else:
                     print_warning(
                         "Some services might not be running. Check 'docker compose ps' for details."
                     )
             except subprocess.SubprocessError as e:
-<<<<<<< HEAD
-                print_error(f"Failed to start Chainlens with Docker Compose: {e}")
-=======
                 print_error(f"Failed to start Suna with Docker Compose: {e}")
                 print_warning(
                     "The Docker build might be failing due to environment variable issues during build time."
                 )
->>>>>>> 3faa9d7d
                 print_info(
                     "WORKAROUND: Try starting without rebuilding:"
                 )
@@ -1882,19 +1814,16 @@
     def final_instructions(self):
         """Shows final instructions to the user."""
         print(
-            f"\n{Colors.GREEN}{Colors.BOLD}✨ Chainlens Setup Complete! ✨{Colors.ENDC}\n")
+            f"\n{Colors.GREEN}{Colors.BOLD}✨ Suna Setup Complete! ✨{Colors.ENDC}\n")
 
         print_info(
-            f"Chainlens is configured with your LLM API keys and ready to use."
+            f"Suna is configured with your LLM API keys and ready to use."
         )
         print_info(
             f"Delete the {Colors.RED}.setup_progress{Colors.ENDC} file to reset the setup."
         )
 
         if self.env_vars["setup_method"] == "docker":
-<<<<<<< HEAD
-            print_info("Your Chainlens instance is ready to use!")
-=======
             print_info("Your Suna instance is ready to use!")
             
             # Important limitation for local Supabase with Docker
@@ -1918,7 +1847,6 @@
                 print("="*70 + "\n")
                 return  # Don't show Docker commands if local Supabase is configured
             
->>>>>>> 3faa9d7d
             print("\nUseful Docker commands:")
             print(
                 f"  {Colors.CYAN}docker compose ps{Colors.ENDC}         - Check service status"
@@ -1927,10 +1855,10 @@
                 f"  {Colors.CYAN}docker compose logs -f{Colors.ENDC}    - Follow logs"
             )
             print(
-                f"  {Colors.CYAN}docker compose down{Colors.ENDC}       - Stop Chainlens services"
+                f"  {Colors.CYAN}docker compose down{Colors.ENDC}       - Stop Suna services"
             )
             print(
-                f"  {Colors.CYAN}python start.py{Colors.ENDC}           - To start or stop Chainlens services"
+                f"  {Colors.CYAN}python start.py{Colors.ENDC}           - To start or stop Suna services"
             )
             
             # Cloud Supabase commands
@@ -1940,7 +1868,7 @@
                 print(f"  {Colors.CYAN}Project URL:{Colors.ENDC} {self.env_vars['supabase'].get('SUPABASE_URL', 'N/A')}")
         else:
             print_info(
-                "To start Chainlens, you need to run these commands in separate terminals:"
+                "To start Suna, you need to run these commands in separate terminals:"
             )
             
             # Show Supabase start command for local setup
@@ -1982,7 +1910,7 @@
                 )
                 print(f"{Colors.CYAN}   cd backend && npx supabase stop{Colors.ENDC}")
 
-        print("\nOnce all services are running, access Chainlens at: http://localhost:3000")
+        print("\nOnce all services are running, access Suna at: http://localhost:3000")
 
 
 if __name__ == "__main__":
