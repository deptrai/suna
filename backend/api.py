--- conflicted
+++ resolved
@@ -1,15 +1,5 @@
 from dotenv import load_dotenv
 load_dotenv()
-
-# Setup Dramatiq broker BEFORE importing run_agent_background
-import dramatiq
-from dramatiq.brokers.redis import RedisBroker
-import os
-
-redis_host = os.getenv('REDIS_HOST', 'localhost')
-redis_port = int(os.getenv('REDIS_PORT', 6379))
-redis_broker = RedisBroker(host=redis_host, port=redis_port, middleware=[dramatiq.middleware.AsyncIO()])
-dramatiq.set_broker(redis_broker)
 
 from fastapi import FastAPI, Request, HTTPException, Response, Depends, APIRouter
 from fastapi.middleware.cors import CORSMiddleware
@@ -142,11 +132,7 @@
         raise
 
 # Define allowed origins based on environment
-<<<<<<< HEAD
-allowed_origins = ["https://www.chainlens.net", "https://chainlens.net"]
-=======
 allowed_origins = ["https://www.kortix.com", "https://kortix.com", "https://www.suna.so", "https://suna.so"]
->>>>>>> 3faa9d7d
 allow_origin_regex = None
 
 # Add staging-specific origins
@@ -156,12 +142,8 @@
 
 # Add staging-specific origins
 if config.ENV_MODE == EnvMode.STAGING:
-    allowed_origins.append("https://staging.chainlens.net")
+    allowed_origins.append("https://staging.suna.so")
     allowed_origins.append("http://localhost:3000")
-<<<<<<< HEAD
-    allowed_origins.append("http://localhost:3001")  # Add port 3001 for development
-    allow_origin_regex = r"https://chainlens-.*-prjcts\.vercel\.app"
-=======
     # Allow Vercel preview deployments for both legacy and new project names
     allow_origin_regex = r"https://(suna|kortixcom)-.*-prjcts\.vercel\.app"
 
@@ -169,7 +151,6 @@
 if config.ENV_MODE == EnvMode.PRODUCTION:
     allowed_origins.append("http://localhost:3000")
     allowed_origins.append("http://127.0.0.1:3000")
->>>>>>> 3faa9d7d
 
 app.add_middleware(
     CORSMiddleware,
