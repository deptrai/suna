from tavily import AsyncTavilyClient
import httpx
from dotenv import load_dotenv
from core.agentpress.tool import Tool, ToolResult, openapi_schema, tool_metadata
from core.utils.config import config
from core.sandbox.tool_base import SandboxToolsBase
from core.agentpress.thread_manager import ThreadManager
import json
import datetime
import asyncio
import logging

# TODO: add subpages, etc... in filters as sometimes its necessary 

@tool_metadata(
    display_name="Web Search",
    description="Search the internet for information, news, and research",
    icon="Search",
    color="bg-green-100 dark:bg-green-800/50",
    weight=30,
    visible=True
)
class SandboxWebSearchTool(SandboxToolsBase):
    """Tool for performing web searches using Tavily API and web scraping using Firecrawl."""

    def __init__(self, project_id: str, thread_manager: ThreadManager):
        super().__init__(project_id, thread_manager)
        # Load environment variables
        load_dotenv()
        # Use API keys from config
        self.tavily_api_key = config.TAVILY_API_KEY
        self.firecrawl_api_key = config.FIRECRAWL_API_KEY
        self.firecrawl_url = config.FIRECRAWL_URL
        
        if not self.tavily_api_key:
            logger.warning("TAVILY_API_KEY not configured - Web Search Tool will not be available")
        if not self.firecrawl_api_key:
            logger.warning("FIRECRAWL_API_KEY not configured - Web Scraping Tool will not be available")

        # Tavily asynchronous search client
        self.tavily_client = AsyncTavilyClient(api_key=self.tavily_api_key)

    @openapi_schema({
        "type": "function",
        "function": {
            "name": "web_search",
            "description": "Search the web for up-to-date information on a specific topic using the Tavily API. This tool allows you to gather real-time information from the internet to answer user queries, research topics, validate facts, and find recent developments. Results include titles, URLs, and publication dates. Use this tool for discovering relevant web pages before potentially crawling them for complete content.",
            "parameters": {
                "type": "object",
                "properties": {
                    "query": {
                        "type": "string",
                        "description": "The search query to find relevant web pages. Be specific and include key terms to improve search accuracy. For best results, use natural language questions or keyword combinations that precisely describe what you're looking for."
                    },
                    "num_results": {
                        "type": "integer",
                        "description": "The number of search results to return. Increase for more comprehensive research or decrease for focused, high-relevance results.",
                        "default": 20
                    }
                },
                "required": ["query"]
            }
        }
    })
<<<<<<< HEAD
    @usage_example('''
        <function_calls>
        <invoke name="web_search">
        <parameter name="query">what is Epsilon AI and what are they building?</parameter>
        <parameter name="num_results">20</parameter>
        </invoke>
        </function_calls>
        
        <!-- Another search example -->
        <function_calls>
        <invoke name="web_search">
        <parameter name="query">latest AI research on transformer models</parameter>
        <parameter name="num_results">20</parameter>
        </invoke>
        </function_calls>
        ''')
=======
>>>>>>> 3faa9d7d
    async def web_search(
        self, 
        query: str,
        num_results: int = 20
    ) -> ToolResult:
        """
        Search the web using the Tavily API to find relevant and up-to-date information.
        """
        try:
            # Check if Tavily API key is configured
            if not self.tavily_api_key:
                return self.fail_response("Web Search is not available. TAVILY_API_KEY is not configured.")
            
            # Ensure we have a valid query
            if not query or not isinstance(query, str):
                return self.fail_response("A valid search query is required.")
            
            # Normalize num_results
            if num_results is None:
                num_results = 20
            elif isinstance(num_results, int):
                num_results = max(1, min(num_results, 50))
            elif isinstance(num_results, str):
                try:
                    num_results = max(1, min(int(num_results), 50))
                except ValueError:
                    num_results = 20
            else:
                num_results = 20

            # Execute the search with Tavily
            logging.info(f"Executing web search for query: '{query}' with {num_results} results")
            search_response = await self.tavily_client.search(
                query=query,
                max_results=num_results,
                include_images=True,
                include_answer="advanced",
                search_depth="advanced",
            )
            
            # Check if we have actual results or an answer
            results = search_response.get('results', [])
            answer = search_response.get('answer', '')
            
            # Return the complete Tavily response 
            # This includes the query, answer, results, images and more
            logging.info(f"Retrieved search results for query: '{query}' with answer and {len(results)} results")
            
            # Consider search successful if we have either results OR an answer
            if len(results) > 0 or (answer and answer.strip()):
                return ToolResult(
                    success=True,
                    output=json.dumps(search_response, ensure_ascii=False)
                )
            else:
                # No results or answer found
                logging.warning(f"No search results or answer found for query: '{query}'")
                return ToolResult(
                    success=False,
                    output=json.dumps(search_response, ensure_ascii=False)
                )
        
        except Exception as e:
            error_message = str(e)
            logging.error(f"Error performing web search for '{query}': {error_message}")
            simplified_message = f"Error performing web search: {error_message[:200]}"
            if len(error_message) > 200:
                simplified_message += "..."
            return self.fail_response(simplified_message)

    @openapi_schema({
        "type": "function",
        "function": {
            "name": "scrape_webpage",
            "description": "Extract full text content from multiple webpages in a single operation. IMPORTANT: You should ALWAYS collect multiple relevant URLs from web-search results and scrape them all in a single call for efficiency. This tool saves time by processing multiple pages simultaneously rather than one at a time. The extracted text includes the main content of each page without HTML markup by default, but can optionally include full HTML if needed for structure analysis.",
            "parameters": {
                "type": "object",
                "properties": {
                    "urls": {
                        "type": "string",
                        "description": "Multiple URLs to scrape, separated by commas. You should ALWAYS include several URLs when possible for efficiency. Example: 'https://example.com/page1,https://example.com/page2,https://example.com/page3'"
                    },
                    "include_html": {
                        "type": "boolean",
                        "description": "Whether to include the full raw HTML content alongside the extracted text. Set to true when you need to analyze page structure, extract specific HTML elements, or work with complex layouts. Default is false for cleaner text extraction.",
                        "default": False
                    }
                },
                "required": ["urls"]
            }
        }
    })
<<<<<<< HEAD
    @usage_example('''
        <function_calls>
        <invoke name="scrape_webpage">
        <parameter name="urls">https://www.epsilon.ai/,https://github.com/deptrai/chainlens</parameter>
        </invoke>
        </function_calls>
        
        <!-- Example with HTML content included -->
        <function_calls>
        <invoke name="scrape_webpage">
        <parameter name="urls">https://example.com/complex-page</parameter>
        <parameter name="include_html">true</parameter>
        </invoke>
        </function_calls>
        ''')
=======
>>>>>>> 3faa9d7d
    async def scrape_webpage(
        self,
        urls: str,
        include_html: bool = False
    ) -> ToolResult:
        """
        Retrieve the complete text content of multiple webpages in a single efficient operation.
        
        ALWAYS collect multiple relevant URLs from search results and scrape them all at once
        rather than making separate calls for each URL. This is much more efficient.
        
        Parameters:
        - urls: Multiple URLs to scrape, separated by commas
        - include_html: Whether to include full HTML content alongside markdown (default: False)
        """
        try:
            # Check if Firecrawl API key is configured
            if not self.firecrawl_api_key:
                return self.fail_response("Web Scraping is not available. FIRECRAWL_API_KEY is not configured.")
            
            logging.info(f"Starting to scrape webpages: {urls}")
            
            # Ensure sandbox is initialized
            await self._ensure_sandbox()
            
            # Parse the URLs parameter
            if not urls:
                logging.warning("Scrape attempt with empty URLs")
                return self.fail_response("Valid URLs are required.")
            
            # Split the URLs string into a list
            url_list = [url.strip() for url in urls.split(',') if url.strip()]
            
            if not url_list:
                logging.warning("No valid URLs found in the input")
                return self.fail_response("No valid URLs provided.")
                
            if len(url_list) == 1:
                logging.warning("Only a single URL provided - for efficiency you should scrape multiple URLs at once")
            
            logging.info(f"Processing {len(url_list)} URLs: {url_list}")
            
            # Process each URL concurrently and collect results
            tasks = [self._scrape_single_url(url, include_html) for url in url_list]
            results = await asyncio.gather(*tasks, return_exceptions=True)

            # Process results, handling exceptions
            processed_results = []
            for i, result in enumerate(results):
                if isinstance(result, Exception):
                    logging.error(f"Error processing URL {url_list[i]}: {str(result)}")
                    processed_results.append({
                        "url": url_list[i],
                        "success": False,
                        "error": str(result)
                    })
                else:
                    processed_results.append(result)
            
            results = processed_results

            
            # Summarize results
            successful = sum(1 for r in results if r.get("success", False))
            failed = len(results) - successful
            
            # Create success/failure message
            if successful == len(results):
                message = f"Successfully scraped all {len(results)} URLs. Results saved to:"
                for r in results:
                    if r.get("file_path"):
                        message += f"\n- {r.get('file_path')}"
            elif successful > 0:
                message = f"Scraped {successful} URLs successfully and {failed} failed. Results saved to:"
                for r in results:
                    if r.get("success", False) and r.get("file_path"):
                        message += f"\n- {r.get('file_path')}"
                message += "\n\nFailed URLs:"
                for r in results:
                    if not r.get("success", False):
                        message += f"\n- {r.get('url')}: {r.get('error', 'Unknown error')}"
            else:
                error_details = "; ".join([f"{r.get('url')}: {r.get('error', 'Unknown error')}" for r in results])
                return self.fail_response(f"Failed to scrape all {len(results)} URLs. Errors: {error_details}")
            
            return ToolResult(
                success=True,
                output=message
            )
        
        except Exception as e:
            error_message = str(e)
            logging.error(f"Error in scrape_webpage: {error_message}")
            return self.fail_response(f"Error processing scrape request: {error_message[:200]}")
    
    async def _scrape_single_url(self, url: str, include_html: bool = False) -> dict:
        """
        Helper function to scrape a single URL and return the result information.
        
        Parameters:
        - url: URL to scrape
        - include_html: Whether to include full HTML content alongside markdown
        """
        
        # # Add protocol if missing
        # if not (url.startswith('http://') or url.startswith('https://')):
        #     url = 'https://' + url
        #     logging.info(f"Added https:// protocol to URL: {url}")
            
        logging.info(f"Scraping single URL: {url}")
        
        try:
            # ---------- Firecrawl scrape endpoint ----------
            logging.info(f"Sending request to Firecrawl for URL: {url}")
            async with httpx.AsyncClient() as client:
                headers = {
                    "Authorization": f"Bearer {self.firecrawl_api_key}",
                    "Content-Type": "application/json",
                }
                # Determine formats to request based on include_html flag
                formats = ["markdown"]
                if include_html:
                    formats.append("html")
                
                payload = {
                    "url": url,
                    "formats": formats
                }
                
                # Use longer timeout and retry logic for more reliability
                max_retries = 3
                timeout_seconds = 30
                retry_count = 0
                
                while retry_count < max_retries:
                    try:
                        logging.info(f"Sending request to Firecrawl (attempt {retry_count + 1}/{max_retries})")
                        response = await client.post(
                            f"{self.firecrawl_url}/v1/scrape",
                            json=payload,
                            headers=headers,
                            timeout=timeout_seconds,
                        )
                        response.raise_for_status()
                        data = response.json()
                        logging.info(f"Successfully received response from Firecrawl for {url}")
                        break
                    except (httpx.ReadTimeout, httpx.ConnectTimeout, httpx.ReadError) as timeout_err:
                        retry_count += 1
                        logging.warning(f"Request timed out (attempt {retry_count}/{max_retries}): {str(timeout_err)}")
                        if retry_count >= max_retries:
                            raise Exception(f"Request timed out after {max_retries} attempts with {timeout_seconds}s timeout")
                        # Exponential backoff
                        logging.info(f"Waiting {2 ** retry_count}s before retry")
                        await asyncio.sleep(2 ** retry_count)
                    except Exception as e:
                        # Don't retry on non-timeout errors
                        logging.error(f"Error during scraping: {str(e)}")
                        raise e

            # Format the response
            title = data.get("data", {}).get("metadata", {}).get("title", "")
            markdown_content = data.get("data", {}).get("markdown", "")
            html_content = data.get("data", {}).get("html", "") if include_html else ""
            
            logging.info(f"Extracted content from {url}: title='{title}', content length={len(markdown_content)}" + 
                        (f", HTML length={len(html_content)}" if html_content else ""))
            
            formatted_result = {
                "title": title,
                "url": url,
                "text": markdown_content
            }
            
            # Add HTML content if requested and available
            if include_html and html_content:
                formatted_result["html"] = html_content
            
            # Add metadata if available
            if "metadata" in data.get("data", {}):
                formatted_result["metadata"] = data["data"]["metadata"]
                logging.info(f"Added metadata: {data['data']['metadata'].keys()}")
            
            # Create a simple filename from the URL domain and date
            timestamp = datetime.datetime.now().strftime("%Y%m%d_%H%M%S")
            
            # Extract domain from URL for the filename
            from urllib.parse import urlparse
            parsed_url = urlparse(url)
            domain = parsed_url.netloc.replace("www.", "")
            
            # Clean up domain for filename
            domain = "".join([c if c.isalnum() else "_" for c in domain])
            safe_filename = f"{timestamp}_{domain}.json"
            
            logging.info(f"Generated filename: {safe_filename}")
            
            # Save results to a file in the /workspace/scrape directory
            scrape_dir = f"{self.workspace_path}/scrape"
            await self.sandbox.fs.create_folder(scrape_dir, "755")
            
            results_file_path = f"{scrape_dir}/{safe_filename}"
            json_content = json.dumps(formatted_result, ensure_ascii=False, indent=2)
            logging.info(f"Saving content to file: {results_file_path}, size: {len(json_content)} bytes")
            
            await self.sandbox.fs.upload_file(
                json_content.encode(),
                results_file_path,
            )
            
            return {
                "url": url,
                "success": True,
                "title": title,
                "file_path": results_file_path,
                "content_length": len(markdown_content)
            }
        
        except Exception as e:
            error_message = str(e)
            logging.error(f"Error scraping URL '{url}': {error_message}")
            
            # Create an error result
            return {
                "url": url,
                "success": False,
                "error": error_message
            }


if __name__ == "__main__":
    async def test_web_search():
        """Test function for the web search tool"""
        # This test function is not compatible with the sandbox version
        print("Test function needs to be updated for sandbox version")
    
    async def test_scrape_webpage():
        """Test function for the webpage scrape tool"""
        # This test function is not compatible with the sandbox version
        print("Test function needs to be updated for sandbox version")
    
    async def run_tests():
        """Run all test functions"""
        await test_web_search()
        await test_scrape_webpage()
        
    asyncio.run(run_tests())<|MERGE_RESOLUTION|>--- conflicted
+++ resolved
@@ -62,25 +62,6 @@
             }
         }
     })
-<<<<<<< HEAD
-    @usage_example('''
-        <function_calls>
-        <invoke name="web_search">
-        <parameter name="query">what is Epsilon AI and what are they building?</parameter>
-        <parameter name="num_results">20</parameter>
-        </invoke>
-        </function_calls>
-        
-        <!-- Another search example -->
-        <function_calls>
-        <invoke name="web_search">
-        <parameter name="query">latest AI research on transformer models</parameter>
-        <parameter name="num_results">20</parameter>
-        </invoke>
-        </function_calls>
-        ''')
-=======
->>>>>>> 3faa9d7d
     async def web_search(
         self, 
         query: str,
@@ -173,24 +154,6 @@
             }
         }
     })
-<<<<<<< HEAD
-    @usage_example('''
-        <function_calls>
-        <invoke name="scrape_webpage">
-        <parameter name="urls">https://www.epsilon.ai/,https://github.com/deptrai/chainlens</parameter>
-        </invoke>
-        </function_calls>
-        
-        <!-- Example with HTML content included -->
-        <function_calls>
-        <invoke name="scrape_webpage">
-        <parameter name="urls">https://example.com/complex-page</parameter>
-        <parameter name="include_html">true</parameter>
-        </invoke>
-        </function_calls>
-        ''')
-=======
->>>>>>> 3faa9d7d
     async def scrape_webpage(
         self,
         urls: str,
