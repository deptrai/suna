--- conflicted
+++ resolved
@@ -552,8 +552,8 @@
             if not composio_trigger_id:
                 return self.fail_response("Failed to get Composio trigger id from response")
             
-            # Build Chainlens trigger config (same as API)
-            chainlens_config: Dict[str, Any] = {
+            # Build Suna trigger config (same as API)
+            suna_config: Dict[str, Any] = {
                 "provider_id": "composio",
                 "composio_trigger_id": composio_trigger_id,
                 "trigger_slug": slug,
@@ -561,37 +561,25 @@
                 "profile_id": profile_id,
                 "agent_prompt": agent_prompt
             }
-<<<<<<< HEAD
-            if chainlens_config["execution_type"] == "agent":
-                if agent_prompt:
-                    chainlens_config["agent_prompt"] = agent_prompt
-            else:
-                if not workflow_id:
-                    return self.fail_response("workflow_id is required for workflow route")
-                chainlens_config["workflow_id"] = workflow_id
-                if workflow_input:
-                    chainlens_config["workflow_input"] = workflow_input
-=======
             
             # Add variables to config if any were found
             if variables:
                 suna_config["trigger_variables"] = variables
                 logger.debug(f"Found variables in event trigger prompt: {variables}")
->>>>>>> 3faa9d7d
-            
-            # Create Chainlens trigger
+            
+            # Create Suna trigger
             trigger_svc = get_trigger_service(self.db)
             try:
                 trigger = await trigger_svc.create_trigger(
                     agent_id=self.agent_id,
                     provider_id="composio",
                     name=name or slug,
-                    config=chainlens_config,
+                    config=suna_config,
                     description=f"{slug}"
                 )
             except Exception as e:
-                logger.error(f"Failed to create Chainlens trigger: {e}")
-                return self.fail_response(f"Failed to create Chainlens trigger: {str(e)}")
+                logger.error(f"Failed to create Suna trigger: {e}")
+                return self.fail_response(f"Failed to create Suna trigger: {str(e)}")
 
             # Sync triggers to version config
             try:
