import os
import json
import asyncio
import datetime
from typing import Optional, Dict, List, Any, AsyncGenerator
from dataclasses import dataclass

from core.tools.message_tool import MessageTool
from core.tools.sb_deploy_tool import SandboxDeployTool
from core.tools.sb_expose_tool import SandboxExposeTool
from core.tools.web_search_tool import SandboxWebSearchTool
from core.tools.image_search_tool import SandboxImageSearchTool
from dotenv import load_dotenv
from core.utils.config import config
from core.prompts.agent_builder_prompt import get_agent_builder_prompt
from core.agentpress.thread_manager import ThreadManager
from core.agentpress.response_processor import ProcessorConfig
from core.agentpress.error_processor import ErrorProcessor
from core.tools.sb_shell_tool import SandboxShellTool
from core.tools.sb_files_tool import SandboxFilesTool
from core.tools.sb_kb_tool import SandboxKbTool
from core.tools.data_providers_tool import DataProvidersTool
from core.tools.expand_msg_tool import ExpandMessageTool
from core.prompts.prompt import get_system_prompt

from core.utils.logger import logger

from core.billing.billing_integration import billing_integration
from core.tools.sb_vision_tool import SandboxVisionTool
from core.tools.sb_image_edit_tool import SandboxImageEditTool
from core.tools.sb_designer_tool import SandboxDesignerTool
from core.tools.sb_presentation_outline_tool import SandboxPresentationOutlineTool
from core.tools.sb_presentation_tool import SandboxPresentationTool

from core.services.langfuse import langfuse
from langfuse.client import StatefulTraceClient

from core.tools.mcp_tool_wrapper import MCPToolWrapper
from core.tools.task_list_tool import TaskListTool
from core.agentpress.tool import SchemaType
from core.tools.sb_sheets_tool import SandboxSheetsTool
# from core.tools.sb_web_dev_tool import SandboxWebDevTool  # DEACTIVATED
from core.tools.sb_upload_file_tool import SandboxUploadFileTool
from core.tools.sb_docs_tool import SandboxDocsTool
from core.ai_models.manager import model_manager

load_dotenv()


@dataclass
class AgentConfig:
    thread_id: str
    project_id: str
    stream: bool
    native_max_auto_continues: int = 25
    max_iterations: int = 100
    model_name: str = "openai/gpt-5-mini"
    enable_thinking: Optional[bool] = False
    reasoning_effort: Optional[str] = 'low'
    enable_context_manager: bool = True
    agent_config: Optional[dict] = None
    trace: Optional[StatefulTraceClient] = None
    enable_prompt_caching: bool = True


class ToolManager:
    def __init__(self, thread_manager: ThreadManager, project_id: str, thread_id: str, agent_config: Optional[dict] = None):
        self.thread_manager = thread_manager
        self.project_id = project_id
        self.thread_id = thread_id
        self.agent_config = agent_config
    
    def register_all_tools(self, agent_id: Optional[str] = None, disabled_tools: Optional[List[str]] = None):
        """Register all available tools by default, with optional exclusions.
        
        Args:
            agent_id: Optional agent ID for agent builder tools
            disabled_tools: List of tool names to exclude from registration
        """
        disabled_tools = disabled_tools or []
        
        # logger.debug(f"Registering tools with disabled list: {disabled_tools}")
        
        # Core tools - always enabled
        self._register_core_tools()
        
        # Sandbox tools
        self._register_sandbox_tools(disabled_tools)
        
        # Data and utility tools
        self._register_utility_tools(disabled_tools)
        
        # Agent builder tools - register if agent_id provided
        if agent_id:
            self._register_agent_builder_tools(agent_id, disabled_tools)
        
        # Browser tool
        self._register_browser_tool(disabled_tools)
        
        # logger.debug(f"Tool registration complete. Registered {len(self.thread_manager.tool_registry.tools)} tools")
    
    def _register_core_tools(self):
        """Register core tools that are always available."""
        self.thread_manager.add_tool(ExpandMessageTool, thread_id=self.thread_id, thread_manager=self.thread_manager)
        self.thread_manager.add_tool(MessageTool)
        self.thread_manager.add_tool(TaskListTool, project_id=self.project_id, thread_manager=self.thread_manager, thread_id=self.thread_id)
    
    def _register_sandbox_tools(self, disabled_tools: List[str]):
        """Register sandbox-related tools with granular control."""
        sandbox_tools = [
            ('sb_shell_tool', SandboxShellTool, {'project_id': self.project_id, 'thread_manager': self.thread_manager}),
            ('sb_files_tool', SandboxFilesTool, {'project_id': self.project_id, 'thread_manager': self.thread_manager}),
            ('sb_deploy_tool', SandboxDeployTool, {'project_id': self.project_id, 'thread_manager': self.thread_manager}),
            ('sb_expose_tool', SandboxExposeTool, {'project_id': self.project_id, 'thread_manager': self.thread_manager}),
            ('web_search_tool', SandboxWebSearchTool, {'project_id': self.project_id, 'thread_manager': self.thread_manager}),
            ('image_search_tool', SandboxImageSearchTool, {'project_id': self.project_id, 'thread_manager': self.thread_manager}),
            ('sb_vision_tool', SandboxVisionTool, {'project_id': self.project_id, 'thread_id': self.thread_id, 'thread_manager': self.thread_manager}),
            ('sb_image_edit_tool', SandboxImageEditTool, {'project_id': self.project_id, 'thread_id': self.thread_id, 'thread_manager': self.thread_manager}),
            ('sb_kb_tool', SandboxKbTool, {'project_id': self.project_id, 'thread_manager': self.thread_manager}),
            ('sb_design_tool', SandboxDesignerTool, {'project_id': self.project_id, 'thread_id': self.thread_id, 'thread_manager': self.thread_manager}),
            ('sb_presentation_outline_tool', SandboxPresentationOutlineTool, {'project_id': self.project_id, 'thread_manager': self.thread_manager}),
            ('sb_presentation_tool', SandboxPresentationTool, {'project_id': self.project_id, 'thread_manager': self.thread_manager}),

            ('sb_sheets_tool', SandboxSheetsTool, {'project_id': self.project_id, 'thread_manager': self.thread_manager}),
            # ('sb_web_dev_tool', SandboxWebDevTool, {'project_id': self.project_id, 'thread_id': self.thread_id, 'thread_manager': self.thread_manager}),  # DEACTIVATED
            ('sb_upload_file_tool', SandboxUploadFileTool, {'project_id': self.project_id, 'thread_manager': self.thread_manager}),
            ('sb_docs_tool', SandboxDocsTool, {'project_id': self.project_id, 'thread_manager': self.thread_manager}),
        ]
        
        for tool_name, tool_class, kwargs in sandbox_tools:
            if tool_name not in disabled_tools:
                # Check for granular method control
                enabled_methods = self._get_enabled_methods_for_tool(tool_name)
                if enabled_methods is not None:
                    # Register only enabled methods
                    self.thread_manager.add_tool(tool_class, function_names=enabled_methods, **kwargs)
                    logger.debug(f"Registered {tool_name} with methods: {enabled_methods}")
                else:
                    # Register all methods (backward compatibility)
                    self.thread_manager.add_tool(tool_class, **kwargs)
                    # logger.debug(f"Registered {tool_name} (all methods)")
    
    def _register_utility_tools(self, disabled_tools: List[str]):
        if config.RAPID_API_KEY and 'data_providers_tool' not in disabled_tools:
<<<<<<< HEAD
            self.thread_manager.add_tool(DataProvidersTool)
        
        if config.EXA_API_KEY and 'people_search_tool' not in disabled_tools:
            from core.tools.people_search_tool import PeopleSearchTool
            self.thread_manager.add_tool(PeopleSearchTool, thread_manager=self.thread_manager)
            logger.debug("Registered people_search_tool")
=======
            # Check for granular method control
            enabled_methods = self._get_enabled_methods_for_tool('data_providers_tool')
            if enabled_methods is not None:
                # Register only enabled methods
                self.thread_manager.add_tool(DataProvidersTool, function_names=enabled_methods)
                logger.debug(f"Registered data_providers_tool with methods: {enabled_methods}")
            else:
                # Register all methods (backward compatibility)
                self.thread_manager.add_tool(DataProvidersTool)
                # logger.debug("Registered data_providers_tool (all methods)")
>>>>>>> 09d0263d
    
    def _register_agent_builder_tools(self, agent_id: str, disabled_tools: List[str]):
        """Register agent builder tools."""
        from core.tools.agent_builder_tools.agent_config_tool import AgentConfigTool
        from core.tools.agent_builder_tools.mcp_search_tool import MCPSearchTool
        from core.tools.agent_builder_tools.credential_profile_tool import CredentialProfileTool
        from core.tools.agent_builder_tools.workflow_tool import WorkflowTool
        from core.tools.agent_builder_tools.trigger_tool import TriggerTool
        from core.services.supabase import DBConnection
        
        db = DBConnection()
        
        agent_builder_tools = [
            ('agent_config_tool', AgentConfigTool),
            ('mcp_search_tool', MCPSearchTool),
            ('credential_profile_tool', CredentialProfileTool),
            ('workflow_tool', WorkflowTool),
            ('trigger_tool', TriggerTool),
        ]

        for tool_name, tool_class in agent_builder_tools:
            if tool_name not in disabled_tools:
                try:
                    enabled_methods = self._get_enabled_methods_for_tool(tool_name)
                    if enabled_methods is not None:
                        self.thread_manager.add_tool(tool_class, function_names=enabled_methods, thread_manager=self.thread_manager, db_connection=db, agent_id=agent_id)
                        logger.debug(f"✅ Registered {tool_name} with methods: {enabled_methods}")
                    else:
                        self.thread_manager.add_tool(tool_class, thread_manager=self.thread_manager, db_connection=db, agent_id=agent_id)
                except Exception as e:
                    logger.warning(f"❌ Failed to register {tool_name}: {e}")
            else:
                pass
    
    def _register_suna_specific_tools(self, disabled_tools: List[str]):
        if 'agent_creation_tool' not in disabled_tools:
            from core.tools.agent_creation_tool import AgentCreationTool
            from core.services.supabase import DBConnection
            
            db = DBConnection()
            
            if hasattr(self, 'account_id') and self.account_id:
                enabled_methods = self._get_enabled_methods_for_tool('agent_creation_tool')
                if enabled_methods is not None:
                    self.thread_manager.add_tool(AgentCreationTool, function_names=enabled_methods, thread_manager=self.thread_manager, db_connection=db, account_id=self.account_id)
                    logger.debug(f"Registered agent_creation_tool for Suna with methods: {enabled_methods}")
                else:
                    self.thread_manager.add_tool(AgentCreationTool, thread_manager=self.thread_manager, db_connection=db, account_id=self.account_id)
                    logger.debug("Registered agent_creation_tool for Suna (all methods)")
            else:
                logger.warning("Could not register agent_creation_tool: account_id not available")
    
    def _register_browser_tool(self, disabled_tools: List[str]):
        if 'browser_tool' not in disabled_tools:
            from core.tools.browser_tool import BrowserTool
            
            # Check for granular method control
            enabled_methods = self._get_enabled_methods_for_tool('browser_tool')
            if enabled_methods is not None:
                self.thread_manager.add_tool(BrowserTool, function_names=enabled_methods, project_id=self.project_id, thread_id=self.thread_id, thread_manager=self.thread_manager)
                logger.debug(f"Registered browser_tool with methods: {enabled_methods}")
            else:
                self.thread_manager.add_tool(BrowserTool, project_id=self.project_id, thread_id=self.thread_id, thread_manager=self.thread_manager)
                # logger.debug("Registered browser_tool (all methods)")
    
    def _get_enabled_methods_for_tool(self, tool_name: str) -> Optional[List[str]]:
        if not self.agent_config or 'agentpress_tools' not in self.agent_config:
            return None
        
        from core.utils.tool_groups import get_enabled_methods_for_tool
        from core.utils.tool_migration import migrate_legacy_tool_config
        
        raw_tools = self.agent_config['agentpress_tools']
        
        if not isinstance(raw_tools, dict):
            return None
        
        migrated_tools = migrate_legacy_tool_config(raw_tools)
        
        return get_enabled_methods_for_tool(tool_name, migrated_tools)

class MCPManager:
    def __init__(self, thread_manager: ThreadManager, account_id: str):
        self.thread_manager = thread_manager
        self.account_id = account_id
    
    async def register_mcp_tools(self, agent_config: dict) -> Optional[MCPToolWrapper]:
        all_mcps = []
        
        if agent_config.get('configured_mcps'):
            all_mcps.extend(agent_config['configured_mcps'])
        
        if agent_config.get('custom_mcps'):
            for custom_mcp in agent_config['custom_mcps']:
                custom_type = custom_mcp.get('customType', custom_mcp.get('type', 'sse'))
                
                if custom_type == 'pipedream':
                    if 'config' not in custom_mcp:
                        custom_mcp['config'] = {}
                    
                    if not custom_mcp['config'].get('external_user_id'):
                        profile_id = custom_mcp['config'].get('profile_id')
                        if profile_id:
                            try:
                                from pipedream import profile_service
                                from uuid import UUID
                                
                                profile = await profile_service.get_profile(UUID(self.account_id), UUID(profile_id))
                                if profile:
                                    custom_mcp['config']['external_user_id'] = profile.external_user_id
                            except Exception as e:
                                logger.error(f"Error retrieving external_user_id from profile {profile_id}: {e}")
                    
                    if 'headers' in custom_mcp['config'] and 'x-pd-app-slug' in custom_mcp['config']['headers']:
                        custom_mcp['config']['app_slug'] = custom_mcp['config']['headers']['x-pd-app-slug']
                
                elif custom_type == 'composio':
                    qualified_name = custom_mcp.get('qualifiedName')
                    if not qualified_name:
                        qualified_name = f"composio.{custom_mcp['name'].replace(' ', '_').lower()}"
                    
                    mcp_config = {
                        'name': custom_mcp['name'],
                        'qualifiedName': qualified_name,
                        'config': custom_mcp.get('config', {}),
                        'enabledTools': custom_mcp.get('enabledTools', []),
                        'instructions': custom_mcp.get('instructions', ''),
                        'isCustom': True,
                        'customType': 'composio'
                    }
                    all_mcps.append(mcp_config)
                    continue
                
                mcp_config = {
                    'name': custom_mcp['name'],
                    'qualifiedName': f"custom_{custom_type}_{custom_mcp['name'].replace(' ', '_').lower()}",
                    'config': custom_mcp['config'],
                    'enabledTools': custom_mcp.get('enabledTools', []),
                    'instructions': custom_mcp.get('instructions', ''),
                    'isCustom': True,
                    'customType': custom_type
                }
                all_mcps.append(mcp_config)
        
        if not all_mcps:
            return None
        
        mcp_wrapper_instance = MCPToolWrapper(mcp_configs=all_mcps)
        try:
            await mcp_wrapper_instance.initialize_and_register_tools()
            
            updated_schemas = mcp_wrapper_instance.get_schemas()
            for method_name, schema_list in updated_schemas.items():
                for schema in schema_list:
                    self.thread_manager.tool_registry.tools[method_name] = {
                        "instance": mcp_wrapper_instance,
                        "schema": schema
                    }
            
            logger.info(f"⚡ Registered {len(updated_schemas)} MCP tools (Redis cache enabled)")
            return mcp_wrapper_instance
        except Exception as e:
            logger.error(f"Failed to initialize MCP tools: {e}")
            return None


class PromptManager:
    @staticmethod
    async def build_system_prompt(model_name: str, agent_config: Optional[dict], 
                                  thread_id: str, 
                                  mcp_wrapper_instance: Optional[MCPToolWrapper],
                                  client=None,
                                  tool_registry=None,
                                  include_xml_examples: bool = False,
                                  xml_tool_calling: bool = True) -> dict:
        
        default_system_content = get_system_prompt()
        
        if "anthropic" not in model_name.lower():
            sample_response_path = os.path.join(os.path.dirname(__file__), 'prompts/samples/1.txt')
            with open(sample_response_path, 'r') as file:
                sample_response = file.read()
            default_system_content = default_system_content + "\n\n <sample_assistant_response>" + sample_response + "</sample_assistant_response>"
        
        # Start with agent's normal system prompt or default
        if agent_config and agent_config.get('system_prompt'):
            system_content = agent_config['system_prompt'].strip()
        else:
            system_content = default_system_content
        
        # Check if agent has builder tools enabled - append the full builder prompt
        if agent_config:
            agentpress_tools = agent_config.get('agentpress_tools', {})
            has_builder_tools = any(
                agentpress_tools.get(tool, False) 
                for tool in ['agent_config_tool', 'mcp_search_tool', 'credential_profile_tool', 'workflow_tool', 'trigger_tool']
            )
            
            if has_builder_tools:
                # Append the full agent builder prompt to the existing system prompt
                builder_prompt = get_agent_builder_prompt()
                system_content += f"\n\n{builder_prompt}"
        
        # Add agent knowledge base context if available
        if agent_config and client and 'agent_id' in agent_config:
            try:
                logger.debug(f"Retrieving agent knowledge base context for agent {agent_config['agent_id']}")
                
                # Use only agent-based knowledge base context
                kb_result = await client.rpc('get_agent_knowledge_base_context', {
                    'p_agent_id': agent_config['agent_id']
                }).execute()
                
                if kb_result.data and kb_result.data.strip():
                    logger.debug(f"Found agent knowledge base context, adding to system prompt (length: {len(kb_result.data)} chars)")
                    # logger.debug(f"Knowledge base data object: {kb_result.data[:500]}..." if len(kb_result.data) > 500 else f"Knowledge base data object: {kb_result.data}")
                    
                    # Construct a well-formatted knowledge base section
                    kb_section = f"""

                    === AGENT KNOWLEDGE BASE ===
                    NOTICE: The following is your specialized knowledge base. This information should be considered authoritative for your responses and should take precedence over general knowledge when relevant.

                    {kb_result.data}

                    === END AGENT KNOWLEDGE BASE ===

                    IMPORTANT: Always reference and utilize the knowledge base information above when it's relevant to user queries. This knowledge is specific to your role and capabilities."""
                    
                    system_content += kb_section
                else:
                    logger.debug("No knowledge base context found for this agent")
                    
            except Exception as e:
                logger.error(f"Error retrieving knowledge base context for agent {agent_config.get('agent_id', 'unknown')}: {e}")
                # Continue without knowledge base context rather than failing
        
        if agent_config and (agent_config.get('configured_mcps') or agent_config.get('custom_mcps')) and mcp_wrapper_instance and mcp_wrapper_instance._initialized:
            mcp_info = "\n\n--- MCP Tools Available ---\n"
            mcp_info += "You have access to external MCP (Model Context Protocol) server tools.\n"
            mcp_info += "MCP tools can be called directly using their native function names in the standard function calling format:\n"
            mcp_info += '<function_calls>\n'
            mcp_info += '<invoke name="{tool_name}">\n'
            mcp_info += '<parameter name="param1">value1</parameter>\n'
            mcp_info += '<parameter name="param2">value2</parameter>\n'
            mcp_info += '</invoke>\n'
            mcp_info += '</function_calls>\n\n'
            
            mcp_info += "Available MCP tools:\n"
            try:
                registered_schemas = mcp_wrapper_instance.get_schemas()
                for method_name, schema_list in registered_schemas.items():
                    for schema in schema_list:
                        if schema.schema_type == SchemaType.OPENAPI:
                            func_info = schema.schema.get('function', {})
                            description = func_info.get('description', 'No description available')
                            mcp_info += f"- **{method_name}**: {description}\n"
                            
                            params = func_info.get('parameters', {})
                            props = params.get('properties', {})
                            if props:
                                mcp_info += f"  Parameters: {', '.join(props.keys())}\n"
                                
            except Exception as e:
                logger.error(f"Error listing MCP tools: {e}")
                mcp_info += "- Error loading MCP tool list\n"
            
            mcp_info += "\n🚨 CRITICAL MCP TOOL RESULT INSTRUCTIONS 🚨\n"
            mcp_info += "When you use ANY MCP (Model Context Protocol) tools:\n"
            mcp_info += "1. ALWAYS read and use the EXACT results returned by the MCP tool\n"
            mcp_info += "2. For search tools: ONLY cite URLs, sources, and information from the actual search results\n"
            mcp_info += "3. For any tool: Base your response entirely on the tool's output - do NOT add external information\n"
            mcp_info += "4. DO NOT fabricate, invent, hallucinate, or make up any sources, URLs, or data\n"
            mcp_info += "5. If you need more information, call the MCP tool again with different parameters\n"
            mcp_info += "6. When writing reports/summaries: Reference ONLY the data from MCP tool results\n"
            mcp_info += "7. If the MCP tool doesn't return enough information, explicitly state this limitation\n"
            mcp_info += "8. Always double-check that every fact, URL, and reference comes from the MCP tool output\n"
            mcp_info += "\nIMPORTANT: MCP tool results are your PRIMARY and ONLY source of truth for external data!\n"
            mcp_info += "NEVER supplement MCP results with your training data or make assumptions beyond what the tools provide.\n"
            
            system_content += mcp_info
        
        # Add XML tool calling instructions to system prompt if requested
        if include_xml_examples and xml_tool_calling and tool_registry:
            openapi_schemas = tool_registry.get_openapi_schemas()
            usage_examples = tool_registry.get_usage_examples()
            
            if openapi_schemas:
                # Convert schemas to JSON string
                schemas_json = json.dumps(openapi_schemas, indent=2)
                
                # Build usage examples section if any exist
                usage_examples_section = ""
                if usage_examples:
                    usage_examples_section = "\n\nUsage Examples:\n"
                    for func_name, example in usage_examples.items():
                        usage_examples_section += f"\n{func_name}:\n{example}\n"
                
                examples_content = f"""

In this environment you have access to a set of tools you can use to answer the user's question.

You can invoke functions by writing a <function_calls> block like the following as part of your reply to the user:

<function_calls>
<invoke name="function_name">
<parameter name="param_name">param_value</parameter>
...
</invoke>
</function_calls>

String and scalar parameters should be specified as-is, while lists and objects should use JSON format.

Here are the functions available in JSON Schema format:

```json
{schemas_json}
```

When using the tools:
- Use the exact function names from the JSON schema above
- Include all required parameters as specified in the schema
- Format complex data (objects, arrays) as JSON strings within the parameter tags
- Boolean values should be "true" or "false" (lowercase)
{usage_examples_section}
"""
                
                system_content += examples_content
                logger.debug("Appended XML tool examples to system prompt")

        now = datetime.datetime.now(datetime.timezone.utc)
        datetime_info = f"\n\n=== CURRENT DATE/TIME INFORMATION ===\n"
        datetime_info += f"Today's date: {now.strftime('%A, %B %d, %Y')}\n"
        datetime_info += f"Current year: {now.strftime('%Y')}\n"
        datetime_info += f"Current month: {now.strftime('%B')}\n"
        datetime_info += f"Current day: {now.strftime('%A')}\n"
        datetime_info += "Use this information for any time-sensitive tasks, research, or when current date/time context is needed.\n"
        
        system_content += datetime_info

        system_message = {"role": "system", "content": system_content}
        return system_message


class MessageManager:
    def __init__(self, client, thread_id: str, model_name: str, trace: Optional[StatefulTraceClient], 
                 agent_config: Optional[dict] = None, enable_context_manager: bool = False):
        self.client = client
        self.thread_id = thread_id
        self.model_name = model_name
        self.trace = trace
        self.agent_config = agent_config
        self.enable_context_manager = enable_context_manager
    
    async def build_temporary_message(self) -> Optional[dict]:
        system_message = None
        
        if self.agent_config and 'system_prompt' in self.agent_config:
            system_prompt = self.agent_config['system_prompt']
            if system_prompt:
                system_message = system_prompt
        
        if self.agent_config:
            agentpress_tools = self.agent_config.get('agentpress_tools', {})
            has_builder_tools = any(
                agentpress_tools.get(tool, False) 
                for tool in ['agent_config_tool', 'mcp_search_tool', 'credential_profile_tool', 'workflow_tool', 'trigger_tool']
            )
            
            if has_builder_tools:
                from core.prompts.agent_builder_prompt import AGENT_BUILDER_SYSTEM_PROMPT
                if system_message:
                    system_message += f"\n\n{AGENT_BUILDER_SYSTEM_PROMPT}"
                else:
                    system_message = AGENT_BUILDER_SYSTEM_PROMPT
        
        if system_message:
            return {
                "temporary": True,
                "role": "system",
                "content": system_message
            }
        
        return None


class AgentRunner:
    def __init__(self, config: AgentConfig):
        self.config = config
    
    async def setup(self):
        if not self.config.trace:
            self.config.trace = langfuse.trace(name="run_agent", session_id=self.config.thread_id, metadata={"project_id": self.config.project_id})
        
        self.thread_manager = ThreadManager(
            trace=self.config.trace, 
            agent_config=self.config.agent_config
        )
        
        self.client = await self.thread_manager.db.client
        
        response = await self.client.table('threads').select('account_id').eq('thread_id', self.config.thread_id).execute()
        
        if not response.data or len(response.data) == 0:
            raise ValueError(f"Thread {self.config.thread_id} not found")
        
        self.account_id = response.data[0].get('account_id')
        
        if not self.account_id:
            raise ValueError(f"Thread {self.config.thread_id} has no associated account")

        project = await self.client.table('projects').select('*').eq('project_id', self.config.project_id).execute()
        if not project.data or len(project.data) == 0:
            raise ValueError(f"Project {self.config.project_id} not found")

        project_data = project.data[0]
        sandbox_info = project_data.get('sandbox', {})
        if not sandbox_info.get('id'):
            logger.debug(f"No sandbox found for project {self.config.project_id}; will create lazily when needed")
    
    async def setup_tools(self):
        tool_manager = ToolManager(self.thread_manager, self.config.project_id, self.config.thread_id, self.config.agent_config)
        
        agent_id = None
        if self.config.agent_config:
            agent_id = self.config.agent_config.get('agent_id')
        
        disabled_tools = self._get_disabled_tools_from_config()
        
        tool_manager.register_all_tools(agent_id=agent_id, disabled_tools=disabled_tools)
        
        is_suna_agent = (self.config.agent_config and self.config.agent_config.get('is_suna_default', False)) or (self.config.agent_config is None)
        logger.debug(f"Agent config check: agent_config={self.config.agent_config is not None}, is_suna_default={is_suna_agent}")
        
        if is_suna_agent:
            logger.debug("Registering Suna-specific tools...")
            self._register_suna_specific_tools(disabled_tools)
        else:
            logger.debug("Not a Suna agent, skipping Suna-specific tool registration")
    
    def _register_suna_specific_tools(self, disabled_tools: List[str]):
        if 'agent_creation_tool' not in disabled_tools:
            from core.tools.agent_creation_tool import AgentCreationTool
            from core.services.supabase import DBConnection
            
            db = DBConnection()
            
            if hasattr(self, 'account_id') and self.account_id:
                # Check for granular method control
                enabled_methods = self._get_enabled_methods_for_tool('agent_creation_tool')
                if enabled_methods is not None:
                    # Register only enabled methods
                    self.thread_manager.add_tool(AgentCreationTool, function_names=enabled_methods, thread_manager=self.thread_manager, db_connection=db, account_id=self.account_id)
                    logger.debug(f"Registered agent_creation_tool for Suna with methods: {enabled_methods}")
                else:
                    # Register all methods (backward compatibility)
                    self.thread_manager.add_tool(AgentCreationTool, thread_manager=self.thread_manager, db_connection=db, account_id=self.account_id)
                    logger.debug("Registered agent_creation_tool for Suna (all methods)")
            else:
                logger.warning("Could not register agent_creation_tool: account_id not available")
    
    def _get_disabled_tools_from_config(self) -> List[str]:
        disabled_tools = []
        
        if not self.config.agent_config or 'agentpress_tools' not in self.config.agent_config:
            return disabled_tools
        
        raw_tools = self.config.agent_config['agentpress_tools']
        
        if not isinstance(raw_tools, dict):
            return disabled_tools
        
        if self.config.agent_config.get('is_suna_default', False) and not raw_tools:
            return disabled_tools
        
        def is_tool_enabled(tool_name: str) -> bool:
            try:
                tool_config = raw_tools.get(tool_name, True)
                if isinstance(tool_config, bool):
                    return tool_config
                elif isinstance(tool_config, dict):
                    return tool_config.get('enabled', True)
                else:
                    return True
            except Exception:
                return True
        
        all_tools = [
            'sb_shell_tool', 'sb_files_tool', 'sb_deploy_tool', 'sb_expose_tool',
            'web_search_tool', 'image_search_tool', 'sb_vision_tool', 'sb_presentation_tool', 'sb_image_edit_tool',
            'sb_sheets_tool', 'sb_web_dev_tool', 'data_providers_tool', 'browser_tool',
            'people_search_tool', 'agent_config_tool', 'mcp_search_tool', 'credential_profile_tool', 
            'workflow_tool', 'trigger_tool'
        ]
        
        for tool_name in all_tools:
            if not is_tool_enabled(tool_name):
                disabled_tools.append(tool_name)
        
        if 'sb_presentation_tool' in disabled_tools:
            disabled_tools.extend(['sb_presentation_outline_tool'])
        
        logger.debug(f"Disabled tools from config: {disabled_tools}")
        return disabled_tools
    
    async def setup_mcp_tools(self) -> Optional[MCPToolWrapper]:
        if not self.config.agent_config:
            return None
        
        mcp_manager = MCPManager(self.thread_manager, self.account_id)
        return await mcp_manager.register_mcp_tools(self.config.agent_config)
    
    async def run(self) -> AsyncGenerator[Dict[str, Any], None]:
        await self.setup()
        await self.setup_tools()
        mcp_wrapper_instance = await self.setup_mcp_tools()
        
        system_message = await PromptManager.build_system_prompt(
            self.config.model_name, self.config.agent_config, 
            self.config.thread_id, 
            mcp_wrapper_instance, self.client,
            tool_registry=self.thread_manager.tool_registry,
            include_xml_examples=True,
            xml_tool_calling=True
        )
        logger.info(f"📝 System message built once: {len(str(system_message.get('content', '')))} chars")
        logger.debug(f"model_name received: {self.config.model_name}")
        iteration_count = 0
        continue_execution = True

        latest_user_message = await self.client.table('messages').select('*').eq('thread_id', self.config.thread_id).eq('type', 'user').order('created_at', desc=True).limit(1).execute()
        if latest_user_message.data and len(latest_user_message.data) > 0:
            data = latest_user_message.data[0]['content']
            if isinstance(data, str):
                data = json.loads(data)
            if self.config.trace:
                self.config.trace.update(input=data['content'])

        while continue_execution and iteration_count < self.config.max_iterations:
            iteration_count += 1

            can_run, message, reservation_id = await billing_integration.check_and_reserve_credits(self.account_id)
            if not can_run:
                error_msg = f"Insufficient credits: {message}"
                yield {
                    "type": "status",
                    "status": "stopped",
                    "message": error_msg
                }
                break

            latest_message = await self.client.table('messages').select('*').eq('thread_id', self.config.thread_id).in_('type', ['assistant', 'tool', 'user']).order('created_at', desc=True).limit(1).execute()
            if latest_message.data and len(latest_message.data) > 0:
                message_type = latest_message.data[0].get('type')
                if message_type == 'assistant':
                    continue_execution = False
                    break

            temporary_message = None
            # Don't set max_tokens by default - let LiteLLM and providers handle their own defaults
            max_tokens = None
            logger.debug(f"max_tokens: {max_tokens} (using provider defaults)")
            generation = self.config.trace.generation(name="thread_manager.run_thread") if self.config.trace else None
            try:
                logger.debug(f"Starting thread execution for {self.config.thread_id}")
                response = await self.thread_manager.run_thread(
                    thread_id=self.config.thread_id,
                    system_prompt=system_message,
                    stream=self.config.stream,
                    llm_model=self.config.model_name,
                    llm_temperature=0,
                    llm_max_tokens=max_tokens,
                    tool_choice="auto",
                    max_xml_tool_calls=1,
                    temporary_message=temporary_message,
                    processor_config=ProcessorConfig(
                        xml_tool_calling=True,
                        native_tool_calling=False,
                        execute_tools=True,
                        execute_on_stream=True,
                        tool_execution_strategy="parallel",
                        xml_adding_strategy="user_message"
                    ),
                    native_max_auto_continues=self.config.native_max_auto_continues,
                    enable_thinking=self.config.enable_thinking,
                    reasoning_effort=self.config.reasoning_effort,
                    generation=generation,
                    enable_prompt_caching=self.config.enable_prompt_caching,
                    enable_context_manager=self.config.enable_context_manager
                )

                last_tool_call = None
                agent_should_terminate = False
                error_detected = False

                try:
                    if hasattr(response, '__aiter__') and not isinstance(response, dict):
                        async for chunk in response:
                            # Check for error status from thread_manager
                            if isinstance(chunk, dict) and chunk.get('type') == 'status' and chunk.get('status') == 'error':
                                logger.error(f"Error in thread execution: {chunk.get('message', 'Unknown error')}")
                                error_detected = True
                                yield chunk
                                continue

                            # Check for error status in the stream (message format)
                            if isinstance(chunk, dict) and chunk.get('type') == 'status':
                                try:
                                    content = chunk.get('content', {})
                                    if isinstance(content, str):
                                        content = json.loads(content)
                                    
                                    # Check for error status
                                    if content.get('status_type') == 'error':
                                        error_detected = True
                                        yield chunk
                                        continue
                                    
                                    # Check for agent termination
                                    metadata = chunk.get('metadata', {})
                                    if isinstance(metadata, str):
                                        metadata = json.loads(metadata)
                                    
                                    if metadata.get('agent_should_terminate'):
                                        agent_should_terminate = True
                                        
                                        if content.get('function_name'):
                                            last_tool_call = content['function_name']
                                        elif content.get('xml_tag_name'):
                                            last_tool_call = content['xml_tag_name']
                                            
                                except Exception:
                                    pass
                            
                            # Check for terminating XML tools in assistant content
                            if chunk.get('type') == 'assistant' and 'content' in chunk:
                                try:
                                    content = chunk.get('content', '{}')
                                    if isinstance(content, str):
                                        assistant_content_json = json.loads(content)
                                    else:
                                        assistant_content_json = content

                                    assistant_text = assistant_content_json.get('content', '')
                                    if isinstance(assistant_text, str):
                                        if '</ask>' in assistant_text:
                                            last_tool_call = 'ask'
                                        elif '</complete>' in assistant_text:
                                            last_tool_call = 'complete'
                                        elif '</web-browser-takeover>' in assistant_text:
                                            last_tool_call = 'web-browser-takeover'
                                
                                except (json.JSONDecodeError, Exception):
                                    pass

                            yield chunk
                    else:
                        # Non-streaming response or error dict
                        # logger.debug(f"Response is not async iterable: {type(response)}")
                        
                        # Check if it's an error dict
                        if isinstance(response, dict) and response.get('type') == 'status' and response.get('status') == 'error':
                            logger.error(f"Thread returned error: {response.get('message', 'Unknown error')}")
                            error_detected = True
                            yield response
                        else:
                            logger.warning(f"Unexpected response type: {type(response)}")
                            error_detected = True

                    if error_detected:
                        if generation:
                            generation.end(status_message="error_detected", level="ERROR")
                        break
                        
                    if agent_should_terminate or last_tool_call in ['ask', 'complete', 'web-browser-takeover', 'present_presentation']:
                        if generation:
                            generation.end(status_message="agent_stopped")
                        continue_execution = False

                except Exception as e:
                    # Use ErrorProcessor for safe error handling
                    processed_error = ErrorProcessor.process_system_error(e, context={"thread_id": self.config.thread_id})
                    ErrorProcessor.log_error(processed_error)
                    if generation:
                        generation.end(status_message=processed_error.message, level="ERROR")
                    yield processed_error.to_stream_dict()
                    break
                    
            except Exception as e:
                # Use ErrorProcessor for safe error conversion
                processed_error = ErrorProcessor.process_system_error(e, context={"thread_id": self.config.thread_id})
                ErrorProcessor.log_error(processed_error)
                yield processed_error.to_stream_dict()
                break
            
            if generation:
                generation.end()

        try:
            asyncio.create_task(asyncio.to_thread(lambda: langfuse.flush()))
        except Exception as e:
            logger.warning(f"Failed to flush Langfuse: {e}")


async def run_agent(
    thread_id: str,
    project_id: str,
    stream: bool,
    thread_manager: Optional[ThreadManager] = None,
    native_max_auto_continues: int = 25,
    max_iterations: int = 100,
    model_name: str = "openai/gpt-5-mini",
    enable_thinking: Optional[bool] = False,
    reasoning_effort: Optional[str] = 'low',
    enable_context_manager: bool = False,
    enable_prompt_caching: bool = False,
    agent_config: Optional[dict] = None,    
    trace: Optional[StatefulTraceClient] = None
):
    effective_model = model_name

    # is_tier_default = model_name in ["Kimi K2", "Claude Sonnet 4", "openai/gpt-5-mini"]
    
    # if is_tier_default and agent_config and agent_config.get('model'):
    #     effective_model = agent_config['model']
    #     logger.debug(f"Using model from agent config: {effective_model} (tier default was {model_name})")
    # elif not is_tier_default:
    #     logger.debug(f"Using user-selected model: {effective_model}")
    # else:
    #     logger.debug(f"Using tier default model: {effective_model}")
    
    config = AgentConfig(
        thread_id=thread_id,
        project_id=project_id,
        stream=stream,
        native_max_auto_continues=native_max_auto_continues,
        max_iterations=max_iterations,
        model_name=effective_model,
        enable_thinking=enable_thinking,
        reasoning_effort=reasoning_effort,
        enable_context_manager=enable_context_manager,
        enable_prompt_caching=enable_prompt_caching,
        agent_config=agent_config,
        trace=trace
    )
    
    runner = AgentRunner(config)
    async for chunk in runner.run():
        yield chunk<|MERGE_RESOLUTION|>--- conflicted
+++ resolved
@@ -142,14 +142,6 @@
     
     def _register_utility_tools(self, disabled_tools: List[str]):
         if config.RAPID_API_KEY and 'data_providers_tool' not in disabled_tools:
-<<<<<<< HEAD
-            self.thread_manager.add_tool(DataProvidersTool)
-        
-        if config.EXA_API_KEY and 'people_search_tool' not in disabled_tools:
-            from core.tools.people_search_tool import PeopleSearchTool
-            self.thread_manager.add_tool(PeopleSearchTool, thread_manager=self.thread_manager)
-            logger.debug("Registered people_search_tool")
-=======
             # Check for granular method control
             enabled_methods = self._get_enabled_methods_for_tool('data_providers_tool')
             if enabled_methods is not None:
@@ -160,7 +152,6 @@
                 # Register all methods (backward compatibility)
                 self.thread_manager.add_tool(DataProvidersTool)
                 # logger.debug("Registered data_providers_tool (all methods)")
->>>>>>> 09d0263d
     
     def _register_agent_builder_tools(self, agent_id: str, disabled_tools: List[str]):
         """Register agent builder tools."""
