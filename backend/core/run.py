--- conflicted
+++ resolved
@@ -52,20 +52,10 @@
     thread_id: str
     project_id: str
     native_max_auto_continues: int = 25
-    max_iterations: int = 10  # Reduced from 100 to prevent tool calling loops
+    max_iterations: int = 100
     model_name: str = "openai/gpt-5-mini"
-<<<<<<< HEAD
-    enable_thinking: Optional[bool] = False
-    reasoning_effort: Optional[str] = 'low'
-    enable_context_manager: bool = True  # ✅ RE-ENABLED
     agent_config: Optional[dict] = None
     trace: Optional[StatefulTraceClient] = None
-    enable_prompt_caching: bool = True  # ✅ RE-ENABLED
-
-=======
-    agent_config: Optional[dict] = None
-    trace: Optional[StatefulTraceClient] = None
->>>>>>> 3faa9d7d
 
 class ToolManager:
     def __init__(self, thread_manager: ThreadManager, project_id: str, thread_id: str, agent_config: Optional[dict] = None):
@@ -75,154 +65,30 @@
         self.agent_config = agent_config
         self.account_id = agent_config.get('account_id') if agent_config else None
     
-<<<<<<< HEAD
-    def register_all_tools(self, agent_id: Optional[str] = None, disabled_tools: Optional[List[str]] = None, include_mcp_tools: bool = False):
-        """Register all available tools by default, with optional exclusions.
-
-=======
     def register_all_tools(self, agent_id: Optional[str] = None, disabled_tools: Optional[List[str]] = None):
         """Register all tools with manual control and proper initialization.
         
->>>>>>> 3faa9d7d
         Args:
             agent_id: Optional agent ID for agent builder tools
             disabled_tools: List of tool names to exclude from registration
-            include_mcp_tools: Whether to register default MCP tools for testing/development
         """
         disabled_tools = disabled_tools or []
-<<<<<<< HEAD
-
-        # logger.debug(f"Registering tools with disabled list: {disabled_tools}")
-
-=======
-        
->>>>>>> 3faa9d7d
+        
         # Core tools - always enabled
         self._register_core_tools()
-
+        
         # Sandbox tools
         self._register_sandbox_tools(disabled_tools)
-
+        
         # Data and utility tools
         self._register_utility_tools(disabled_tools)
-
+        
         # Agent builder tools - register if agent_id provided
         if agent_id:
             self._register_agent_builder_tools(agent_id, disabled_tools)
-
+        
         # Browser tool
         self._register_browser_tool(disabled_tools)
-<<<<<<< HEAD
-
-        # MCP tools - register if requested (for testing/development)
-        if include_mcp_tools:
-            self._register_default_mcp_tools(disabled_tools)
-
-        # logger.debug(f"Tool registration complete. Registered {len(self.thread_manager.tool_registry.tools)} tools")
-
-    def _register_default_mcp_tools(self, disabled_tools: List[str]):
-        """Register default MCP tools for testing/development environments.
-
-        Note: This is a placeholder method. MCP tools require async registration
-        and agent_config setup. For full MCP functionality, use the production
-        setup with proper agent_config containing MCP configurations.
-
-        This method logs what MCP tools would be registered if available.
-        """
-        try:
-            # List of MCP tools that would be available in production
-            available_mcp_tools = [
-                'interactive_feedback_MCP_Feedback_Enhanced',  # User feedback collection
-                'remember',                                    # Memory persistence
-                'create_entities_memory',                      # Knowledge graph management
-                'add_observations_memory',                     # Memory observations
-                'search_nodes_memory',                         # Memory search
-                'codebase-retrieval',                         # Advanced codebase analysis
-                'git-commit-retrieval',                       # Git history analysis
-                'sequentialthinking_Sequential_thinking'       # Advanced reasoning
-            ]
-
-            # Filter out disabled tools
-            enabled_mcp_tools = [tool for tool in available_mcp_tools if tool not in disabled_tools]
-
-            if enabled_mcp_tools:
-                logger.info(f"🔧 MCP Tools available in production: {len(enabled_mcp_tools)} tools")
-                logger.debug(f"Available MCP tools: {enabled_mcp_tools}")
-                logger.info(f"💡 To enable MCP tools, configure agent_config with MCP configurations")
-            else:
-                logger.debug(f"All MCP tools disabled by configuration")
-
-        except Exception as e:
-            logger.warning(f"Failed to list default MCP tools: {e}")
-
-    async def register_development_mcp_tools(self, disabled_tools: Optional[List[str]] = None) -> bool:
-        """Register MCP tools for development/testing environments.
-
-        This method actually registers MCP tools using mock configurations
-        suitable for development and testing.
-
-        Args:
-            disabled_tools: List of tool names to exclude from registration
-
-        Returns:
-            bool: True if MCP tools were successfully registered, False otherwise
-        """
-        disabled_tools = disabled_tools or []
-
-        try:
-            # Create mock agent config for development MCP tools
-            mock_agent_config = {
-                'custom_mcps': [
-                    {
-                        'name': 'Development MCP Tools',
-                        'customType': 'sse',
-                        'config': {
-                            'url': 'mock://development-mcp-server'
-                        },
-                        'enabledTools': [
-                            'interactive_feedback_MCP_Feedback_Enhanced',
-                            'remember',
-                            'create_entities_memory',
-                            'codebase-retrieval',
-                            'git-commit-retrieval',
-                            'sequentialthinking_Sequential_thinking'
-                        ]
-                    }
-                ]
-            }
-
-            # Filter out disabled tools
-            enabled_tools = [
-                tool for tool in mock_agent_config['custom_mcps'][0]['enabledTools']
-                if tool not in disabled_tools
-            ]
-
-            if not enabled_tools:
-                logger.info("🔧 All MCP tools disabled, skipping registration")
-                return False
-
-            mock_agent_config['custom_mcps'][0]['enabledTools'] = enabled_tools
-
-            # Use MCPManager to register tools
-            if hasattr(self, 'account_id'):
-                mcp_manager = MCPManager(self.thread_manager, getattr(self, 'account_id', 'dev-account'))
-                mcp_wrapper = await mcp_manager.register_mcp_tools(mock_agent_config)
-
-                if mcp_wrapper:
-                    logger.info(f"✅ Successfully registered {len(enabled_tools)} development MCP tools")
-                    return True
-                else:
-                    logger.warning("❌ Failed to register development MCP tools")
-                    return False
-            else:
-                logger.warning("❌ Cannot register MCP tools: account_id not available")
-                return False
-
-        except Exception as e:
-            logger.error(f"❌ Error registering development MCP tools: {e}")
-            return False
-
-=======
         
         # Suna-specific tools (agent creation)
         if self.account_id:
@@ -230,7 +96,6 @@
         
         logger.info(f"Tool registration complete. Registered {len(self.thread_manager.tool_registry.tools)} functions")
     
->>>>>>> 3faa9d7d
     def _register_core_tools(self):
         """Register core tools that are always available."""
         self.thread_manager.add_tool(ExpandMessageTool, thread_id=self.thread_id, thread_manager=self.thread_manager)
@@ -343,27 +208,13 @@
                 except Exception as e:
                     logger.warning(f"❌ Failed to register {tool_name}: {e}")
     
-<<<<<<< HEAD
-    def _register_chainlens_specific_tools(self, disabled_tools: List[str]):
-        """Register tools specific to Chainlens (the default agent)."""
-        if 'agent_creation_tool' not in disabled_tools:
-=======
     def _register_suna_specific_tools(self, disabled_tools: List[str]):
         """Register Suna-specific tools like agent creation."""
         if 'agent_creation_tool' not in disabled_tools and self.account_id:
->>>>>>> 3faa9d7d
             from core.tools.agent_creation_tool import AgentCreationTool
             from core.services.supabase import DBConnection
             
             db = DBConnection()
-<<<<<<< HEAD
-            
-            if hasattr(self, 'account_id') and self.account_id:
-                self.thread_manager.add_tool(AgentCreationTool, thread_manager=self.thread_manager, db_connection=db, account_id=self.account_id)
-                logger.debug("Registered agent_creation_tool for Chainlens")
-            else:
-                logger.warning("Could not register agent_creation_tool: account_id not available")
-=======
             enabled_methods = self._get_enabled_methods_for_tool('agent_creation_tool')
             self.thread_manager.add_tool(
                 AgentCreationTool, 
@@ -374,7 +225,6 @@
             )
             if enabled_methods:
                 logger.debug(f"✅ Registered agent_creation_tool with methods: {enabled_methods}")
->>>>>>> 3faa9d7d
     
     def _register_browser_tool(self, disabled_tools: List[str]):
         """Register browser tool with sandbox access."""
@@ -483,22 +333,12 @@
                                   xml_tool_calling: bool = True) -> dict:
         
         default_system_content = get_system_prompt()
-<<<<<<< HEAD
-
-        # Check if model_name is provided and not None
-        if model_name and "anthropic" not in model_name.lower():
-            sample_response_path = os.path.join(os.path.dirname(__file__), 'prompts/samples/1.txt')
-            with open(sample_response_path, 'r') as file:
-                sample_response = file.read()
-            default_system_content = default_system_content + "\n\n <sample_assistant_response>" + sample_response + "</sample_assistant_response>"
-=======
         
         # if "anthropic" not in model_name.lower():
         #     sample_response_path = os.path.join(os.path.dirname(__file__), 'prompts/samples/1.txt')
         #     with open(sample_response_path, 'r') as file:
         #         sample_response = file.read()
         #     default_system_content = default_system_content + "\n\n <sample_assistant_response>" + sample_response + "</sample_assistant_response>"
->>>>>>> 3faa9d7d
         
         # Start with agent's normal system prompt or default
         if agent_config and agent_config.get('system_prompt'):
@@ -651,50 +491,6 @@
         return system_message
 
 
-<<<<<<< HEAD
-class MessageManager:
-    def __init__(self, client, thread_id: str, model_name: str, trace: Optional[StatefulTraceClient],
-                 agent_config: Optional[dict] = None, enable_context_manager: bool = True):
-        self.client = client
-        self.thread_id = thread_id
-        self.model_name = model_name
-        self.trace = trace
-        self.agent_config = agent_config
-        self.enable_context_manager = enable_context_manager
-    
-    async def build_temporary_message(self) -> Optional[dict]:
-        system_message = None
-        
-        if self.agent_config and 'system_prompt' in self.agent_config:
-            system_prompt = self.agent_config['system_prompt']
-            if system_prompt:
-                system_message = system_prompt
-        
-        if self.agent_config:
-            agentpress_tools = self.agent_config.get('agentpress_tools', {})
-            has_builder_tools = any(
-                agentpress_tools.get(tool, False) 
-                for tool in ['agent_config_tool', 'mcp_search_tool', 'credential_profile_tool', 'workflow_tool', 'trigger_tool']
-            )
-            
-            if has_builder_tools:
-                from core.prompts.agent_builder_prompt import AGENT_BUILDER_SYSTEM_PROMPT
-                if system_message:
-                    system_message += f"\n\n{AGENT_BUILDER_SYSTEM_PROMPT}"
-                else:
-                    system_message = AGENT_BUILDER_SYSTEM_PROMPT
-        
-        if system_message:
-            return {
-                "temporary": True,
-                "role": "system",
-                "content": system_message
-            }
-        
-        return None
-
-=======
->>>>>>> 3faa9d7d
 
 class AgentRunner:
     def __init__(self, config: AgentConfig):
@@ -731,39 +527,25 @@
             logger.debug(f"No sandbox found for project {self.config.project_id}; will create lazily when needed")
     
     async def setup_tools(self):
-<<<<<<< HEAD
-        tool_manager = ToolManager(self.thread_manager, self.config.project_id, self.config.thread_id)
-
-=======
         tool_manager = ToolManager(self.thread_manager, self.config.project_id, self.config.thread_id, self.config.agent_config)
         
->>>>>>> 3faa9d7d
         agent_id = None
         if self.config.agent_config:
             agent_id = self.config.agent_config.get('agent_id')
-
+        
         disabled_tools = self._get_disabled_tools_from_config()
-
+        
         tool_manager.register_all_tools(agent_id=agent_id, disabled_tools=disabled_tools)
-
-        # Log tool registration for debugging
-        tool_count = len(self.thread_manager.tool_registry.tools)
-        logger.info(f"🔧 Tool registration complete: {tool_count} tools registered")
-        if tool_count == 0:
-            logger.error("❌ NO TOOLS REGISTERED! This will cause tool calling to fail!")
-
-        is_chainlens_agent = (self.config.agent_config and self.config.agent_config.get('is_chainlens_default', False)) or (self.config.agent_config is None)
-        logger.debug(f"Agent config check: agent_config={self.config.agent_config is not None}, is_chainlens_default={is_chainlens_agent}")
-
-        if is_chainlens_agent:
-            logger.debug("Registering Chainlens-specific tools...")
-            self._register_chainlens_specific_tools(disabled_tools)
+        
+        is_suna_agent = (self.config.agent_config and self.config.agent_config.get('is_suna_default', False)) or (self.config.agent_config is None)
+        logger.debug(f"Agent config check: agent_config={self.config.agent_config is not None}, is_suna_default={is_suna_agent}")
+        
+        if is_suna_agent:
+            logger.debug("Registering Suna-specific tools...")
+            self._register_suna_specific_tools(disabled_tools)
         else:
-            logger.debug("Not a Chainlens agent, skipping Chainlens-specific tool registration")
-    
-<<<<<<< HEAD
-    def _register_chainlens_specific_tools(self, disabled_tools: List[str]):
-=======
+            logger.debug("Not a Suna agent, skipping Suna-specific tool registration")
+    
     def _get_enabled_methods_for_tool(self, tool_name: str) -> Optional[List[str]]:
         if not self.config.agent_config or 'agentpress_tools' not in self.config.agent_config:
             return None
@@ -781,7 +563,6 @@
         return get_enabled_methods_for_tool(tool_name, migrated_tools)
     
     def _register_suna_specific_tools(self, disabled_tools: List[str]):
->>>>>>> 3faa9d7d
         if 'agent_creation_tool' not in disabled_tools:
             from core.tools.agent_creation_tool import AgentCreationTool
             from core.services.supabase import DBConnection
@@ -789,10 +570,6 @@
             db = DBConnection()
             
             if hasattr(self, 'account_id') and self.account_id:
-<<<<<<< HEAD
-                self.thread_manager.add_tool(AgentCreationTool, thread_manager=self.thread_manager, db_connection=db, account_id=self.account_id)
-                logger.debug("Registered agent_creation_tool for Chainlens")
-=======
                 # Check for granular method control
                 enabled_methods = self._get_enabled_methods_for_tool('agent_creation_tool')
                 if enabled_methods is not None:
@@ -803,7 +580,6 @@
                     # Register all methods (backward compatibility)
                     self.thread_manager.add_tool(AgentCreationTool, thread_manager=self.thread_manager, db_connection=db, account_id=self.account_id)
                     logger.debug("Registered agent_creation_tool for Suna (all methods)")
->>>>>>> 3faa9d7d
             else:
                 logger.warning("Could not register agent_creation_tool: account_id not available")
     
@@ -818,7 +594,7 @@
         if not isinstance(raw_tools, dict):
             return disabled_tools
         
-        if self.config.agent_config.get('is_chainlens_default', False) and not raw_tools:
+        if self.config.agent_config.get('is_suna_default', False) and not raw_tools:
             return disabled_tools
         
         def is_tool_enabled(tool_name: str) -> bool:
@@ -862,23 +638,12 @@
         await self.setup_tools()
         mcp_wrapper_instance = await self.setup_mcp_tools()
         
-        # CRITICAL FIX: Disable XML tool examples for models with native tool calling
-        # Root cause: XML tool schemas (121KB+) were being appended to system prompt,
-        # causing v98store API to timeout/fail with 500 error
-        # v98store models support native tool calling, so XML examples are not needed
-        use_xml_examples = "anthropic" in self.config.model_name.lower()
-
         system_message = await PromptManager.build_system_prompt(
-            self.config.model_name, self.config.agent_config,
-            self.config.thread_id,
+            self.config.model_name, self.config.agent_config, 
+            self.config.thread_id, 
             mcp_wrapper_instance, self.client,
             tool_registry=self.thread_manager.tool_registry,
-<<<<<<< HEAD
-            include_xml_examples=use_xml_examples,  # Only for Anthropic models
-            xml_tool_calling=use_xml_examples  # Only for Anthropic models
-=======
             xml_tool_calling=True
->>>>>>> 3faa9d7d
         )
         logger.info(f"📝 System message built once: {len(str(system_message.get('content', '')))} chars")
         logger.debug(f"model_name received: {self.config.model_name}")
@@ -892,15 +657,9 @@
             if isinstance(data, str):
                 data = json.loads(data)
             if self.config.trace:
-<<<<<<< HEAD
-                # Handle different message content structures
-                input_text = data.get('content') or data.get('text') or str(data)
-                self.config.trace.update(input=input_text)
-=======
                 self.config.trace.update(input=data['content'])
             # Extract content for fast path optimization
             latest_user_message_content = data.get('content') if isinstance(data, dict) else str(data)
->>>>>>> 3faa9d7d
 
         while continue_execution and iteration_count < self.config.max_iterations:
             iteration_count += 1
@@ -942,7 +701,7 @@
                     latest_user_message_content=latest_user_message_content,
                     processor_config=ProcessorConfig(
                         xml_tool_calling=True,
-                        native_tool_calling=True,  # ✅ RE-ENABLED - v98store supports it with ≤5 tools
+                        native_tool_calling=False,
                         execute_tools=True,
                         execute_on_stream=True,
                         tool_execution_strategy="parallel",
@@ -1068,17 +827,9 @@
     project_id: str,
     thread_manager: Optional[ThreadManager] = None,
     native_max_auto_continues: int = 25,
-    max_iterations: int = 10,  # Reduced from 100 to prevent tool calling loops
+    max_iterations: int = 100,
     model_name: str = "openai/gpt-5-mini",
-<<<<<<< HEAD
-    enable_thinking: Optional[bool] = False,
-    reasoning_effort: Optional[str] = 'low',
-    enable_context_manager: bool = True,
-    enable_prompt_caching: bool = False,
-    agent_config: Optional[dict] = None,
-=======
     agent_config: Optional[dict] = None,    
->>>>>>> 3faa9d7d
     trace: Optional[StatefulTraceClient] = None
 ):
     effective_model = model_name
