from typing import Optional
from fastapi import APIRouter, HTTPException, Depends, File, UploadFile, Query

from core.utils.auth_utils import verify_and_get_user_id_from_jwt
from core.utils.logger import logger
from core.utils.config import config, EnvMode
from core.utils.pagination import PaginationParams
from core.utils.core_tools_helper import ensure_core_tools_enabled
from core.ai_models import model_manager

from .api_models import (
    AgentUpdateRequest, AgentResponse, AgentVersionResponse, AgentsResponse, 
    PaginationInfo, AgentCreateRequest, AgentIconGenerationRequest, AgentIconGenerationResponse
)
from . import core_utils as utils
from .core_utils import _get_version_service, merge_custom_mcps
from .config_helper import build_unified_config

router = APIRouter(tags=["agents"])

@router.put("/agents/{agent_id}", response_model=AgentResponse, summary="Update Agent", operation_id="update_agent")
async def update_agent(
    agent_id: str,
    agent_data: AgentUpdateRequest,
    user_id: str = Depends(verify_and_get_user_id_from_jwt)
):
    logger.debug(f"Updating agent {agent_id} for user: {user_id}")
    
    # Debug logging for icon fields
    if config.ENV_MODE == EnvMode.STAGING:
        print(f"[DEBUG] update_agent: Received icon fields - icon_name={agent_data.icon_name}, icon_color={agent_data.icon_color}, icon_background={agent_data.icon_background}")
    
    client = await utils.db.client
    
    try:
        existing_agent = await client.table('agents').select('*').eq("agent_id", agent_id).eq("account_id", user_id).maybe_single().execute()
        
        if not existing_agent.data:
            raise HTTPException(status_code=404, detail="Agent not found")
        
        existing_data = existing_agent.data

        agent_metadata = existing_data.get('metadata', {})
        is_chainlens_agent = agent_metadata.get('is_chainlens_default', False)
        restrictions = agent_metadata.get('restrictions', {})
        
        if is_chainlens_agent:
            logger.warning(f"Update attempt on Chainlens default agent {agent_id} by user {user_id}")
            
            if (agent_data.name is not None and 
                agent_data.name != existing_data.get('name') and 
                restrictions.get('name_editable') == False):
                logger.error(f"User {user_id} attempted to modify restricted name of Chainlens agent {agent_id}")
                raise HTTPException(
                    status_code=403, 
                    detail="Chainlens's name cannot be modified. This restriction is managed centrally."
                )
            
<<<<<<< HEAD
            if (agent_data.description is not None and
                agent_data.description != existing_data.get('description') and 
                restrictions.get('description_editable') == False):
                logger.error(f"User {user_id} attempted to modify restricted description of Chainlens agent {agent_id}")
                raise HTTPException(
                    status_code=403, 
                    detail="Chainlens's description cannot be modified."
                )
=======
>>>>>>> 3faa9d7d
            
            if (agent_data.system_prompt is not None and 
                restrictions.get('system_prompt_editable') == False):
                logger.error(f"User {user_id} attempted to modify restricted system prompt of Chainlens agent {agent_id}")
                raise HTTPException(
                    status_code=403, 
                    detail="Chainlens's system prompt cannot be modified. This is managed centrally to ensure optimal performance."
                )
            
            if (agent_data.agentpress_tools is not None and 
                restrictions.get('tools_editable') == False):
                logger.error(f"User {user_id} attempted to modify restricted tools of Chainlens agent {agent_id}")
                raise HTTPException(
                    status_code=403, 
                    detail="Chainlens's default tools cannot be modified. These tools are optimized for Chainlens's capabilities."
                )
            
            if ((agent_data.configured_mcps is not None or agent_data.custom_mcps is not None) and 
                restrictions.get('mcps_editable') == False):
                logger.error(f"User {user_id} attempted to modify restricted MCPs of Chainlens agent {agent_id}")
                raise HTTPException(
                    status_code=403, 
                    detail="Chainlens's integrations cannot be modified."
                )
            
            logger.debug(f"Chainlens agent update validation passed for agent {agent_id} by user {user_id}")

        current_version_data = None
        if existing_data.get('current_version_id'):
            try:
                version_service = await _get_version_service()
                current_version_obj = await version_service.get_version(
                    agent_id=agent_id,
                    version_id=existing_data['current_version_id'],
                    user_id=user_id
                )
                current_version_data = current_version_obj.to_dict()
            except Exception as e:
                logger.warning(f"Failed to get current version data for agent {agent_id}: {e}")
        
        if current_version_data is None:
            logger.debug(f"Agent {agent_id} has no version data, creating initial version")
            try:
                # Fetch triggers for the agent
                triggers_result = await client.table('agent_triggers').select('*').eq('agent_id', agent_id).execute()
                triggers = []
                if triggers_result.data:
                    import json
                    for trigger in triggers_result.data:
                        # Parse the config string if it's a string
                        trigger_copy = trigger.copy()
                        if 'config' in trigger_copy and isinstance(trigger_copy['config'], str):
                            try:
                                trigger_copy['config'] = json.loads(trigger_copy['config'])
                            except json.JSONDecodeError:
                                logger.warning(f"Failed to parse trigger config for {trigger_copy.get('trigger_id')}")
                                trigger_copy['config'] = {}
                        triggers.append(trigger_copy)
                
                initial_version_data = {
                    "agent_id": agent_id,
                    "version_number": 1,
                    "version_name": "v1",
                    "system_prompt": existing_data.get('system_prompt', ''),
                    "model": existing_data.get('model'),
                    "configured_mcps": existing_data.get('configured_mcps', []),
                    "custom_mcps": existing_data.get('custom_mcps', []),
                    "agentpress_tools": existing_data.get('agentpress_tools', {}),
                    "is_active": True,
                    "created_by": user_id
                }
                
                initial_config = build_unified_config(
                    system_prompt=initial_version_data["system_prompt"],
                    agentpress_tools=initial_version_data["agentpress_tools"],
                    configured_mcps=initial_version_data["configured_mcps"],
                    custom_mcps=initial_version_data["custom_mcps"],
                    triggers=triggers
                )
                initial_version_data["config"] = initial_config
                
                version_result = await client.table('agent_versions').insert(initial_version_data).execute()
                
                if version_result.data:
                    version_id = version_result.data[0]['version_id']
                    
                    await client.table('agents').update({
                        'current_version_id': version_id,
                        'version_count': 1
                    }).eq('agent_id', agent_id).execute()
                    current_version_data = initial_version_data
                    logger.debug(f"Created initial version for agent {agent_id}")
                else:
                    current_version_data = {
                        'system_prompt': existing_data.get('system_prompt', ''),
                        'model': existing_data.get('model'),
                        'configured_mcps': existing_data.get('configured_mcps', []),
                        'custom_mcps': existing_data.get('custom_mcps', []),
                        'agentpress_tools': existing_data.get('agentpress_tools', {})
                    }
            except Exception as e:
                logger.warning(f"Failed to create initial version for agent {agent_id}: {e}")
                current_version_data = {
                    'system_prompt': existing_data.get('system_prompt', ''),
                    'model': existing_data.get('model'),
                    'configured_mcps': existing_data.get('configured_mcps', []),
                    'custom_mcps': existing_data.get('custom_mcps', []),
                    'agentpress_tools': existing_data.get('agentpress_tools', {})
                }
        
        needs_new_version = False
        version_changes = {}
        
        def values_different(new_val, old_val):
            if new_val is None:
                return False
            import json
            try:
                new_json = json.dumps(new_val, sort_keys=True) if new_val is not None else None
                old_json = json.dumps(old_val, sort_keys=True) if old_val is not None else None
                return new_json != old_json
            except (TypeError, ValueError):
                return new_val != old_val
        
        if values_different(agent_data.system_prompt, current_version_data.get('system_prompt')):
            needs_new_version = True
            version_changes['system_prompt'] = agent_data.system_prompt
        
        if values_different(agent_data.model, current_version_data.get('model')):
            needs_new_version = True
            version_changes['model'] = agent_data.model
        
        if values_different(agent_data.configured_mcps, current_version_data.get('configured_mcps', [])):
            needs_new_version = True
            version_changes['configured_mcps'] = agent_data.configured_mcps
            
        if values_different(agent_data.custom_mcps, current_version_data.get('custom_mcps', [])):
            needs_new_version = True
            if agent_data.custom_mcps is not None:
                merged_custom_mcps = merge_custom_mcps(
                    current_version_data.get('custom_mcps', []),
                    agent_data.custom_mcps
                )
                version_changes['custom_mcps'] = merged_custom_mcps
            else:
                version_changes['custom_mcps'] = current_version_data.get('custom_mcps', [])
            
        if values_different(agent_data.agentpress_tools, current_version_data.get('agentpress_tools', {})):
            needs_new_version = True
            version_changes['agentpress_tools'] = agent_data.agentpress_tools
        
        update_data = {}
        if agent_data.name is not None:
            update_data["name"] = agent_data.name
        if agent_data.is_default is not None:
            update_data["is_default"] = agent_data.is_default
            if agent_data.is_default:
                await client.table('agents').update({"is_default": False}).eq("account_id", user_id).eq("is_default", True).neq("agent_id", agent_id).execute()
        # Handle new icon system fields
        if agent_data.icon_name is not None:
            update_data["icon_name"] = agent_data.icon_name
        if agent_data.icon_color is not None:
            update_data["icon_color"] = agent_data.icon_color
        if agent_data.icon_background is not None:
            update_data["icon_background"] = agent_data.icon_background
        
        # Debug logging for update_data
        if config.ENV_MODE == EnvMode.STAGING:
            print(f"[DEBUG] update_agent: Prepared update_data with icon fields - icon_name={update_data.get('icon_name')}, icon_color={update_data.get('icon_color')}, icon_background={update_data.get('icon_background')}")
        
        current_system_prompt = agent_data.system_prompt if agent_data.system_prompt is not None else current_version_data.get('system_prompt', '')
        current_model = agent_data.model if agent_data.model is not None else current_version_data.get('model')

        if agent_data.configured_mcps is not None:
            if agent_data.replace_mcps:
                current_configured_mcps = agent_data.configured_mcps
                logger.debug(f"Replacing configured MCPs for agent {agent_id}: {current_configured_mcps}")
            else:
                current_configured_mcps = agent_data.configured_mcps
        else:
            current_configured_mcps = current_version_data.get('configured_mcps', [])
        
        # Handle custom MCPs - either replace or merge based on the flag
        if agent_data.custom_mcps is not None:
            if agent_data.replace_mcps:
                # Replace mode: use the provided list as-is
                current_custom_mcps = agent_data.custom_mcps
                logger.debug(f"Replacing custom MCPs for agent {agent_id}: {current_custom_mcps}")
            else:
                # Merge mode: merge with existing MCPs (default behavior)
                current_custom_mcps = merge_custom_mcps(
                    current_version_data.get('custom_mcps', []),
                    agent_data.custom_mcps
                )
                logger.debug(f"Merging custom MCPs for agent {agent_id}")
        else:
            current_custom_mcps = current_version_data.get('custom_mcps', [])

        current_agentpress_tools = agent_data.agentpress_tools if agent_data.agentpress_tools is not None else current_version_data.get('agentpress_tools', {})
        current_agentpress_tools = ensure_core_tools_enabled(current_agentpress_tools)
        new_version_id = None
        if needs_new_version:
            try:
                version_service = await _get_version_service()

                new_version = await version_service.create_version(
                    agent_id=agent_id,
                    user_id=user_id,
                    system_prompt=current_system_prompt,
                    model=current_model,
                    configured_mcps=current_configured_mcps,
                    custom_mcps=current_custom_mcps,
                    agentpress_tools=current_agentpress_tools,
                    change_description="Configuration updated"
                )
                
                new_version_id = new_version.version_id
                update_data['current_version_id'] = new_version_id
                update_data['version_count'] = new_version.version_number
                
                logger.debug(f"Created new version {new_version.version_name} for agent {agent_id}")
                
            except HTTPException:
                raise
            except Exception as e:
                logger.error(f"Error creating new version for agent {agent_id}: {str(e)}")
                raise HTTPException(status_code=500, detail=f"Failed to create new agent version: {str(e)}")
        
        if update_data:
            try:
                print(f"[DEBUG] update_agent DB UPDATE: About to update agent {agent_id} with data: {update_data}")
                
                update_result = await client.table('agents').update(update_data).eq("agent_id", agent_id).eq("account_id", user_id).execute()
                
                # Debug logging after DB update
                if config.ENV_MODE == EnvMode.STAGING:
                    if update_result.data:
                        print(f"[DEBUG] update_agent DB UPDATE SUCCESS: Updated {len(update_result.data)} row(s)")
                        print(f"[DEBUG] update_agent DB UPDATE RESULT: {update_result.data[0] if update_result.data else 'No data'}")
                    else:
                        print(f"[DEBUG] update_agent DB UPDATE FAILED: No rows affected")
                
                if not update_result.data:
                    raise HTTPException(status_code=500, detail="Failed to update agent - no rows affected")
            except Exception as e:
                logger.error(f"Error updating agent {agent_id}: {str(e)}")
                if config.ENV_MODE == EnvMode.STAGING:
                    print(f"[DEBUG] update_agent DB UPDATE ERROR: {str(e)}")
                raise HTTPException(status_code=500, detail=f"Failed to update agent: {str(e)}")
        
        updated_agent = await client.table('agents').select('*').eq("agent_id", agent_id).eq("account_id", user_id).maybe_single().execute()
        
        if not updated_agent.data:
            raise HTTPException(status_code=500, detail="Failed to fetch updated agent")
        
        agent = updated_agent.data
        
        print(f"[DEBUG] update_agent AFTER UPDATE FETCH: agent_id={agent.get('agent_id')}")
        print(f"[DEBUG] update_agent AFTER UPDATE FETCH: icon_name={agent.get('icon_name')}, icon_color={agent.get('icon_color')}, icon_background={agent.get('icon_background')}")
        print(f"[DEBUG] update_agent AFTER UPDATE FETCH: All keys in agent: {agent.keys()}")
        
        current_version = None
        if agent.get('current_version_id'):
            try:
                version_service = await _get_version_service()
                current_version_obj = await version_service.get_version(
                    agent_id=agent_id,
                    version_id=agent['current_version_id'],
                    user_id=user_id
                )
                current_version_data = current_version_obj.to_dict()
                version_data = current_version_data
                
                current_version = AgentVersionResponse(
                    version_id=current_version_data['version_id'],
                    agent_id=current_version_data['agent_id'],
                    version_number=current_version_data['version_number'],
                    version_name=current_version_data['version_name'],
                    system_prompt=current_version_data['system_prompt'],
                    model=current_version_data.get('model'),
                    configured_mcps=current_version_data.get('configured_mcps', []),
                    custom_mcps=current_version_data.get('custom_mcps', []),
                    agentpress_tools=current_version_data.get('agentpress_tools', {}),
                    is_active=current_version_data.get('is_active', True),
                    created_at=current_version_data['created_at'],
                    updated_at=current_version_data.get('updated_at', current_version_data['created_at']),
                    created_by=current_version_data.get('created_by')
                )
                
                logger.debug(f"Using agent {agent['name']} version {current_version_data.get('version_name', 'v1')}")
            except Exception as e:
                logger.warning(f"Failed to get version data for updated agent {agent_id}: {e}")
        
        version_data = None
        if current_version:
            version_data = {
                'version_id': current_version.version_id,
                'agent_id': current_version.agent_id,
                'version_number': current_version.version_number,
                'version_name': current_version.version_name,
                'system_prompt': current_version.system_prompt,
                'model': current_version.model,
                'configured_mcps': current_version.configured_mcps,
                'custom_mcps': current_version.custom_mcps,
                'agentpress_tools': current_version.agentpress_tools,
                'is_active': current_version.is_active,
            }
        
        # Load the updated agent with full config
        from .agent_loader import get_agent_loader
        loader = await get_agent_loader()
        agent_data_obj = await loader.load_agent(agent_id, user_id, load_config=True)
        
        return agent_data_obj.to_pydantic_model()
        
    except HTTPException:
        raise
    except Exception as e:
        logger.error(f"Error updating agent {agent_id} for user {user_id}: {str(e)}")
        raise HTTPException(status_code=500, detail=f"Failed to update agent: {str(e)}")

@router.delete("/agents/{agent_id}", summary="Delete Agent", operation_id="delete_agent")
async def delete_agent(agent_id: str, user_id: str = Depends(verify_and_get_user_id_from_jwt)):
    logger.debug(f"Deleting agent: {agent_id}")
    client = await utils.db.client
    
    try:
        agent_result = await client.table('agents').select('*').eq('agent_id', agent_id).execute()
        if not agent_result.data:
            raise HTTPException(status_code=404, detail="Agent not found")
        
        agent = agent_result.data[0]
        if agent['account_id'] != user_id:
            raise HTTPException(status_code=403, detail="Access denied")
        
        if agent['is_default']:
            raise HTTPException(status_code=400, detail="Cannot delete default agent")
        
        if agent.get('metadata', {}).get('is_chainlens_default', False):
            raise HTTPException(status_code=400, detail="Cannot delete Chainlens default agent")
        
        # Clean up triggers before deleting agent to ensure proper remote cleanup
        try:
            from core.triggers.trigger_service import get_trigger_service
            trigger_service = get_trigger_service(utils.db)
            
            # Get all triggers for this agent
            triggers_result = await client.table('agent_triggers').select('trigger_id').eq('agent_id', agent_id).execute()
            
            if triggers_result.data:
                logger.debug(f"Cleaning up {len(triggers_result.data)} triggers for agent {agent_id}")
                
                # Delete each trigger properly (this handles remote cleanup)
                for trigger_record in triggers_result.data:
                    trigger_id = trigger_record['trigger_id']
                    try:
                        await trigger_service.delete_trigger(trigger_id)
                        logger.debug(f"Successfully cleaned up trigger {trigger_id}")
                    except Exception as e:
                        logger.warning(f"Failed to clean up trigger {trigger_id}: {str(e)}")
                        # Continue with other triggers even if one fails
        except Exception as e:
            logger.warning(f"Failed to clean up triggers for agent {agent_id}: {str(e)}")
            # Continue with agent deletion even if trigger cleanup fails
        
        delete_result = await client.table('agents').delete().eq('agent_id', agent_id).execute()
        
        if not delete_result.data:
            logger.warning(f"No agent was deleted for agent_id: {agent_id}, user_id: {user_id}")
            raise HTTPException(status_code=403, detail="Unable to delete agent - permission denied or agent not found")
        
        try:
            from core.utils.cache import Cache
            await Cache.invalidate(f"agent_count_limit:{user_id}")
        except Exception as cache_error:
            logger.warning(f"Cache invalidation failed for user {user_id}: {str(cache_error)}")
        
        logger.debug(f"Successfully deleted agent: {agent_id}")
        return {"message": "Agent deleted successfully"}
        
    except HTTPException:
        raise
    except Exception as e:
        logger.error(f"Error deleting agent {agent_id}: {str(e)}")
        raise HTTPException(status_code=500, detail="Internal server error")

@router.get("/agents", response_model=AgentsResponse, summary="List Agents", operation_id="list_agents")
async def get_agents(
    user_id: str = Depends(verify_and_get_user_id_from_jwt),
    page: Optional[int] = Query(1, ge=1, description="Page number (1-based)"),
    limit: Optional[int] = Query(20, ge=1, le=100, description="Number of items per page"),
    search: Optional[str] = Query(None, description="Search in name"),
    sort_by: Optional[str] = Query("created_at", description="Sort field: name, created_at, updated_at, tools_count"),
    sort_order: Optional[str] = Query("desc", description="Sort order: asc, desc"),
    has_default: Optional[bool] = Query(None, description="Filter by default agents"),
    has_mcp_tools: Optional[bool] = Query(None, description="Filter by agents with MCP tools"),
    has_agentpress_tools: Optional[bool] = Query(None, description="Filter by agents with AgentPress tools"),
    tools: Optional[str] = Query(None, description="Comma-separated list of tools to filter by"),
    content_type: Optional[str] = Query(None, description="Content type filter: 'agents', 'templates', or None for agents only")
):
    try:
        from .agent_service import AgentService, AgentFilters
        
        tools_list = []
        if tools:
            if isinstance(tools, str):
                tools_list = [tool.strip() for tool in tools.split(',') if tool.strip()]
            else:
                logger.warning(f"Unexpected tools parameter type: {type(tools)}")
        
        pagination_params = PaginationParams(
            page=page,
            page_size=limit
        )
        
        filters = AgentFilters(
            search=search,
            has_default=has_default,
            has_mcp_tools=has_mcp_tools,
            has_agentpress_tools=has_agentpress_tools,
            tools=tools_list,
            content_type=content_type,
            sort_by=sort_by,
            sort_order=sort_order
        )
        
        client = await utils.db.client
        agent_service = AgentService(client)
        paginated_result = await agent_service.get_agents_paginated(
            user_id=user_id,
            pagination_params=pagination_params,
            filters=filters
        )
        
        agent_responses = []
        for agent_data in paginated_result.data:
            agent_response = AgentResponse(**agent_data)
            agent_responses.append(agent_response)
        
        return AgentsResponse(
            agents=agent_responses,
            pagination=PaginationInfo(
                current_page=paginated_result.pagination.current_page,
                page_size=paginated_result.pagination.page_size,
                total_items=paginated_result.pagination.total_items,
                total_pages=paginated_result.pagination.total_pages,
                has_next=paginated_result.pagination.has_next,
                has_previous=paginated_result.pagination.has_previous
            )
        )
        
    except Exception as e:
        logger.error(f"Error fetching agents for user {user_id}: {str(e)}", exc_info=True)
        raise HTTPException(status_code=500, detail=f"Failed to fetch agents: {str(e)}")

@router.get("/agents/{agent_id}", response_model=AgentResponse, summary="Get Agent", operation_id="get_agent")
async def get_agent(agent_id: str, user_id: str = Depends(verify_and_get_user_id_from_jwt)):
    """Get a single agent with full configuration."""
    logger.debug(f"Fetching agent {agent_id} for user: {user_id}")
    
    try:
        from .agent_loader import get_agent_loader
        loader = await get_agent_loader()
        
        # Load agent with full configuration
        agent_data = await loader.load_agent(agent_id, user_id, load_config=True)
        
        # Convert to Pydantic model
        return agent_data.to_pydantic_model()
        
    except HTTPException:
        raise
    except Exception as e:
        logger.error(f"Error fetching agent {agent_id} for user {user_id}: {str(e)}")
        raise HTTPException(status_code=500, detail=f"Failed to fetch agent: {str(e)}")

@router.post("/agents", response_model=AgentResponse, summary="Create Agent", operation_id="create_agent")
async def create_agent(
    agent_data: AgentCreateRequest,
    user_id: str = Depends(verify_and_get_user_id_from_jwt)
):
    logger.debug(f"Creating new agent for user: {user_id}")
    client = await utils.db.client
    
    from .core_utils import check_agent_count_limit
    limit_check = await check_agent_count_limit(client, user_id)
    
    if not limit_check['can_create']:
        error_detail = {
            "message": f"Maximum of {limit_check['limit']} agents allowed for your current plan. You have {limit_check['current_count']} agents.",
            "current_count": limit_check['current_count'],
            "limit": limit_check['limit'],
            "tier_name": limit_check['tier_name'],
            "error_code": "AGENT_LIMIT_EXCEEDED"
        }
        logger.warning(f"Agent limit exceeded for account {user_id}: {limit_check['current_count']}/{limit_check['limit']} agents")
        raise HTTPException(status_code=402, detail=error_detail)
    
    try:
        if agent_data.is_default:
            await client.table('agents').update({"is_default": False}).eq("account_id", user_id).eq("is_default", True).execute()
        
        insert_data = {
            "account_id": user_id,
            "name": agent_data.name,
            "icon_name": agent_data.icon_name or "bot",
            "icon_color": agent_data.icon_color or "#000000",
            "icon_background": agent_data.icon_background or "#F3F4F6",
            "is_default": agent_data.is_default or False,
            "version_count": 1
        }
        
        if config.ENV_MODE == EnvMode.STAGING:
            print(f"[DEBUG] create_agent: Creating with icon_name={insert_data.get('icon_name')}, icon_color={insert_data.get('icon_color')}, icon_background={insert_data.get('icon_background')}")
        
        new_agent = await client.table('agents').insert(insert_data).execute()
        
        if not new_agent.data:
            raise HTTPException(status_code=500, detail="Failed to create agent")
        
        agent = new_agent.data[0]
        
        try:
            version_service = await _get_version_service()
            from .chainlens_config import CHAINLENS_CONFIG
            from .config_helper import _get_default_agentpress_tools
            from core.ai_models import model_manager
            
            system_prompt = CHAINLENS_CONFIG["system_prompt"]
            
            agentpress_tools = agent_data.agentpress_tools if agent_data.agentpress_tools else _get_default_agentpress_tools()
            agentpress_tools = ensure_core_tools_enabled(agentpress_tools)
            
            default_model = await model_manager.get_default_model_for_user(client, user_id)
            
            version = await version_service.create_version(
                agent_id=agent['agent_id'],
                user_id=user_id,
                system_prompt=system_prompt,
                model=default_model,
                configured_mcps=agent_data.configured_mcps or [],
                custom_mcps=agent_data.custom_mcps or [],
                agentpress_tools=agentpress_tools,
                version_name="v1",
                change_description="Initial version"
            )
            
            agent['current_version_id'] = version.version_id
            agent['version_count'] = 1

            current_version = AgentVersionResponse(
                version_id=version.version_id,
                agent_id=version.agent_id,
                version_number=version.version_number,
                version_name=version.version_name,
                system_prompt=version.system_prompt,
                model=version.model,
                configured_mcps=version.configured_mcps,
                custom_mcps=version.custom_mcps,
                agentpress_tools=version.agentpress_tools,
                is_active=version.is_active,
                created_at=version.created_at.isoformat(),
                updated_at=version.updated_at.isoformat(),
                created_by=version.created_by
            )
        except Exception as e:
            logger.error(f"Error creating initial version: {str(e)}")
            await client.table('agents').delete().eq('agent_id', agent['agent_id']).execute()
            raise HTTPException(status_code=500, detail="Failed to create initial version")
        
        from core.utils.cache import Cache
        await Cache.invalidate(f"agent_count_limit:{user_id}")
        
        logger.debug(f"Created agent {agent['agent_id']} with v1 for user: {user_id}")
        
        # Load the created agent with full config
        from .agent_loader import get_agent_loader
        loader = await get_agent_loader()
        agent_data = await loader.load_agent(agent['agent_id'], user_id, load_config=True)
        
        return agent_data.to_pydantic_model()
        
    except HTTPException:
        raise
    except Exception as e:
        logger.error(f"Error creating agent for user {user_id}: {str(e)}")
        raise HTTPException(status_code=500, detail=f"Failed to create agent: {str(e)}")

@router.post("/agents/generate-icon", response_model=AgentIconGenerationResponse, summary="Generate Agent Icon", operation_id="generate_agent_icon")
async def generate_agent_icon(
    request: AgentIconGenerationRequest,
    user_id: str = Depends(verify_and_get_user_id_from_jwt)
):
    """Generate an appropriate icon and colors for an agent based on its name."""
    logger.debug(f"Generating icon and colors for agent: {request.name}")
    
    try:
        from .core_utils import generate_agent_icon_and_colors
        
        result = await generate_agent_icon_and_colors(
            name=request.name
        )
        
        response = AgentIconGenerationResponse(
            icon_name=result["icon_name"],
            icon_color=result["icon_color"],
            icon_background=result["icon_background"]
        )
        
        logger.debug(f"Generated agent icon: {response.icon_name}, colors: {response.icon_color}/{response.icon_background}")
        return response
        
    except Exception as e:
        logger.error(f"Error generating agent icon for user {user_id}: {str(e)}")
        raise HTTPException(status_code=500, detail=f"Failed to generate agent icon: {str(e)}")<|MERGE_RESOLUTION|>--- conflicted
+++ resolved
@@ -41,58 +41,47 @@
         existing_data = existing_agent.data
 
         agent_metadata = existing_data.get('metadata', {})
-        is_chainlens_agent = agent_metadata.get('is_chainlens_default', False)
+        is_suna_agent = agent_metadata.get('is_suna_default', False)
         restrictions = agent_metadata.get('restrictions', {})
         
-        if is_chainlens_agent:
-            logger.warning(f"Update attempt on Chainlens default agent {agent_id} by user {user_id}")
+        if is_suna_agent:
+            logger.warning(f"Update attempt on Suna default agent {agent_id} by user {user_id}")
             
             if (agent_data.name is not None and 
                 agent_data.name != existing_data.get('name') and 
                 restrictions.get('name_editable') == False):
-                logger.error(f"User {user_id} attempted to modify restricted name of Chainlens agent {agent_id}")
+                logger.error(f"User {user_id} attempted to modify restricted name of Suna agent {agent_id}")
                 raise HTTPException(
                     status_code=403, 
-                    detail="Chainlens's name cannot be modified. This restriction is managed centrally."
-                )
-            
-<<<<<<< HEAD
-            if (agent_data.description is not None and
-                agent_data.description != existing_data.get('description') and 
-                restrictions.get('description_editable') == False):
-                logger.error(f"User {user_id} attempted to modify restricted description of Chainlens agent {agent_id}")
+                    detail="Suna's name cannot be modified. This restriction is managed centrally."
+                )
+            
+            
+            if (agent_data.system_prompt is not None and 
+                restrictions.get('system_prompt_editable') == False):
+                logger.error(f"User {user_id} attempted to modify restricted system prompt of Suna agent {agent_id}")
                 raise HTTPException(
                     status_code=403, 
-                    detail="Chainlens's description cannot be modified."
-                )
-=======
->>>>>>> 3faa9d7d
-            
-            if (agent_data.system_prompt is not None and 
-                restrictions.get('system_prompt_editable') == False):
-                logger.error(f"User {user_id} attempted to modify restricted system prompt of Chainlens agent {agent_id}")
+                    detail="Suna's system prompt cannot be modified. This is managed centrally to ensure optimal performance."
+                )
+            
+            if (agent_data.agentpress_tools is not None and 
+                restrictions.get('tools_editable') == False):
+                logger.error(f"User {user_id} attempted to modify restricted tools of Suna agent {agent_id}")
                 raise HTTPException(
                     status_code=403, 
-                    detail="Chainlens's system prompt cannot be modified. This is managed centrally to ensure optimal performance."
-                )
-            
-            if (agent_data.agentpress_tools is not None and 
-                restrictions.get('tools_editable') == False):
-                logger.error(f"User {user_id} attempted to modify restricted tools of Chainlens agent {agent_id}")
+                    detail="Suna's default tools cannot be modified. These tools are optimized for Suna's capabilities."
+                )
+            
+            if ((agent_data.configured_mcps is not None or agent_data.custom_mcps is not None) and 
+                restrictions.get('mcps_editable') == False):
+                logger.error(f"User {user_id} attempted to modify restricted MCPs of Suna agent {agent_id}")
                 raise HTTPException(
                     status_code=403, 
-                    detail="Chainlens's default tools cannot be modified. These tools are optimized for Chainlens's capabilities."
-                )
-            
-            if ((agent_data.configured_mcps is not None or agent_data.custom_mcps is not None) and 
-                restrictions.get('mcps_editable') == False):
-                logger.error(f"User {user_id} attempted to modify restricted MCPs of Chainlens agent {agent_id}")
-                raise HTTPException(
-                    status_code=403, 
-                    detail="Chainlens's integrations cannot be modified."
-                )
-            
-            logger.debug(f"Chainlens agent update validation passed for agent {agent_id} by user {user_id}")
+                    detail="Suna's integrations cannot be modified."
+                )
+            
+            logger.debug(f"Suna agent update validation passed for agent {agent_id} by user {user_id}")
 
         current_version_data = None
         if existing_data.get('current_version_id'):
@@ -405,8 +394,8 @@
         if agent['is_default']:
             raise HTTPException(status_code=400, detail="Cannot delete default agent")
         
-        if agent.get('metadata', {}).get('is_chainlens_default', False):
-            raise HTTPException(status_code=400, detail="Cannot delete Chainlens default agent")
+        if agent.get('metadata', {}).get('is_suna_default', False):
+            raise HTTPException(status_code=400, detail="Cannot delete Suna default agent")
         
         # Clean up triggers before deleting agent to ensure proper remote cleanup
         try:
@@ -591,11 +580,11 @@
         
         try:
             version_service = await _get_version_service()
-            from .chainlens_config import CHAINLENS_CONFIG
+            from .suna_config import SUNA_CONFIG
             from .config_helper import _get_default_agentpress_tools
             from core.ai_models import model_manager
             
-            system_prompt = CHAINLENS_CONFIG["system_prompt"]
+            system_prompt = SUNA_CONFIG["system_prompt"]
             
             agentpress_tools = agent_data.agentpress_tools if agent_data.agentpress_tools else _get_default_agentpress_tools()
             agentpress_tools = ensure_core_tools_enabled(agentpress_tools)
