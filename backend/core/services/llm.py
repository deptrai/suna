--- conflicted
+++ resolved
@@ -14,18 +14,10 @@
 from core.utils.logger import logger
 from core.utils.config import config
 from core.agentpress.error_processor import ErrorProcessor
-from core.ai_models.provider_config import ProviderConfigFactory, CredentialValidator
-from core.ai_models.llm_strategies import LLMCallContext, LLMStrategyFactory
-from core.ai_models.llm_metrics import track_llm_call, record_llm_call
 
 # Configure LiteLLM
-<<<<<<< HEAD
-os.environ['LITELLM_LOG'] = 'DEBUG'  # Enable debug logging to see exact requests
-litellm.set_verbose = True  # Enable verbose logging
-=======
 # os.environ['LITELLM_LOG'] = 'DEBUG'
 # litellm.set_verbose = True  # Enable verbose logging
->>>>>>> 3faa9d7d
 litellm.modify_params = True
 litellm.drop_params = True
 
@@ -88,43 +80,18 @@
 
 def setup_provider_router(openai_compatible_api_key: str = None, openai_compatible_api_base: str = None):
     global provider_router
-<<<<<<< HEAD
-
-    # Use centralized credential validation
-    if not CredentialValidator.validate_openai_compatible(openai_compatible_api_key, openai_compatible_api_base):
-        logger.warning("OpenAI-compatible credentials not available, skipping router setup")
-        return
-
-=======
     
     # Get config values safely
     config_openai_key = getattr(config, 'OPENAI_COMPATIBLE_API_KEY', None) if config else None
     config_openai_base = getattr(config, 'OPENAI_COMPATIBLE_API_BASE', None) if config else None
     
->>>>>>> 3faa9d7d
     model_list = [
         {
-            "model_name": "openai-compatible/gpt-4o-mini", # Specific model for v98store
+            "model_name": "openai-compatible/*", # support OpenAI-Compatible LLM provider
             "litellm_params": {
-                "model": "gpt-4o-mini",  # Transform to actual model name for v98store API
-                "api_key": openai_compatible_api_key or config.OPENAI_COMPATIBLE_API_KEY,
-                "api_base": openai_compatible_api_base or config.OPENAI_COMPATIBLE_API_BASE,
-                "custom_llm_provider": "openai",  # Tell LiteLLM to use OpenAI format
-            },
-        },
-        {
-            "model_name": "openai-compatible/gpt-4o", # Specific model for v98store
-            "litellm_params": {
-<<<<<<< HEAD
-                "model": "gpt-4o",  # Transform to actual model name for v98store API
-                "api_key": openai_compatible_api_key or config.OPENAI_COMPATIBLE_API_KEY,
-                "api_base": openai_compatible_api_base or config.OPENAI_COMPATIBLE_API_BASE,
-                "custom_llm_provider": "openai",  # Tell LiteLLM to use OpenAI format
-=======
                 "model": "openai/*",
                 "api_key": openai_compatible_api_key or config_openai_key,
                 "api_base": openai_compatible_api_base or config_openai_base,
->>>>>>> 3faa9d7d
             },
         },
         {
@@ -134,75 +101,6 @@
             },
         },
     ]
-<<<<<<< HEAD
-    provider_router = Router(model_list=model_list)
-    logger.info(f"Provider router setup complete with {len(model_list)} model configurations")
-
-def _configure_token_limits(params: Dict[str, Any], model_name: str, max_tokens: Optional[int]) -> None:
-    """Configure token limits based on model type."""
-    # Only set max_tokens if explicitly provided - let providers use their defaults otherwise
-    if max_tokens is None:
-        # logger.debug(f"No max_tokens specified, using provider defaults for model: {model_name}")
-        return
-    
-    if model_name.startswith("bedrock/") and "claude-3-7" in model_name:
-        # For Claude 3.7 in Bedrock, do not set max_tokens or max_tokens_to_sample
-        # as it causes errors with inference profiles
-        # logger.debug(f"Skipping max_tokens for Claude 3.7 model: {model_name}")
-        return
-    
-    is_openai_o_series = 'o1' in model_name
-    is_openai_gpt5 = 'gpt-5' in model_name
-    param_name = "max_completion_tokens" if (is_openai_o_series or is_openai_gpt5) else "max_tokens"
-    params[param_name] = max_tokens
-    # logger.debug(f"Set {param_name}={max_tokens} for model: {model_name}")
-
-def _configure_anthropic(params: Dict[str, Any], model_name: str, messages: List[Dict[str, Any]]) -> None:
-    """Configure Anthropic-specific parameters."""
-    if not ("claude" in model_name.lower() or "anthropic" in model_name.lower()):
-        return
-    
-    # Include prompt caching and context-1m beta features
-    params["extra_headers"] = {
-        "anthropic-beta": "prompt-caching-2024-07-31,context-1m-2025-08-07"
-    }
-    logger.debug(f"Added Anthropic-specific headers for prompt caching and 1M context window")
-
-def _configure_openrouter(params: Dict[str, Any], model_name: str) -> None:
-    """Configure OpenRouter-specific parameters."""
-    if not model_name.startswith("openrouter/"):
-        return
-
-    # logger.debug(f"Preparing OpenRouter parameters for model: {model_name}")
-
-    # Add optional site URL and app name from config
-    site_url = config.OR_SITE_URL
-    app_name = config.OR_APP_NAME
-    if site_url or app_name:
-        extra_headers = params.get("extra_headers", {})
-        if site_url:
-            extra_headers["HTTP-Referer"] = site_url
-        if app_name:
-            extra_headers["X-Title"] = app_name
-        params["extra_headers"] = extra_headers
-        # logger.debug(f"Added OpenRouter site URL and app name to headers")
-
-def _configure_openai_compatible(params: Dict[str, Any], model_name: str) -> None:
-    """Configure OpenAI-compatible (v98store) specific parameters."""
-    if not model_name.startswith("openai-compatible/"):
-        return
-
-    # Add required Cookie header for v98store
-    extra_headers = params.get("extra_headers", {})
-    extra_headers["Cookie"] = "SITE_TOTAL_ID=fc4a4a76caa66f85123d41903b1876ed"
-    params["extra_headers"] = extra_headers
-    logger.debug(f"Added v98store Cookie header for openai-compatible model: {model_name}")
-
-def _configure_bedrock(params: Dict[str, Any], model_name: str, model_id: Optional[str]) -> None:
-    """Configure Bedrock-specific parameters."""
-    if not model_name.startswith("bedrock/"):
-        return
-=======
     
     # Configure fallbacks: MAP-tagged Bedrock app inference profiles (global routing, 14B tokens/day)
     fallbacks = [
@@ -232,7 +130,6 @@
             ]
         }
     ]
->>>>>>> 3faa9d7d
     
     provider_router = Router(
         model_list=model_list,
@@ -265,17 +162,13 @@
 def _add_tools_config(params: Dict[str, Any], tools: Optional[List[Dict[str, Any]]], tool_choice: str) -> None:
     """Add tools configuration to parameters."""
     if tools is None:
-        logger.debug("🔍 TOOLS DEBUG: No tools provided")
         return
-
-    model_name = params.get("model", "")
-    logger.info(f"🔍 TOOLS DEBUG: Adding {len(tools)} tools for model: {model_name}")
-
+    
     params.update({
         "tools": tools,
         "tool_choice": tool_choice
     })
-    logger.info(f"✅ Added {len(tools)} tools to API parameters for model: {model_name}")
+    # logger.debug(f"Added {len(tools)} tools to API parameters")
 
 
 async def make_llm_api_call(
@@ -299,20 +192,11 @@
     
     # Prepare parameters using centralized model configuration
     from core.ai_models import model_manager
-
-    logger.info(f"🔍 PREPARE_PARAMS: Input model_name='{model_name}'")
     resolved_model_name = model_manager.resolve_model_id(model_name)
-<<<<<<< HEAD
-    logger.info(f"🔍 PREPARE_PARAMS: Resolved model_name='{resolved_model_name}'")
-
-    params = {
-        "model": resolved_model_name,
-=======
     # logger.debug(f"Model resolution: '{model_name}' -> '{resolved_model_name}'")
     
     # Only pass headers/extra_headers if they are not None to avoid overriding model config
     override_params = {
->>>>>>> 3faa9d7d
         "messages": messages,
         "temperature": temperature,
         "response_format": response_format,
@@ -322,96 +206,6 @@
         "api_base": api_base
     }
     
-<<<<<<< HEAD
-    # Enable usage tracking for streaming requests
-    if stream:
-        params["stream_options"] = {"include_usage": True}
-        # logger.debug(f"Added stream_options for usage tracking: {params['stream_options']}")
-
-    if model_id:
-        params["model_id"] = model_id
-
-    if model_name.startswith("openai-compatible/"):
-        logger.info(f"🔍 Processing openai-compatible model: {model_name}")
-
-        # Use centralized configuration management
-        provider_config = ProviderConfigFactory.create_openai_compatible_config(api_key, api_base)
-        if not provider_config.validate():
-            raise LLMError(
-                "OPENAI_COMPATIBLE_API_KEY and OPENAI_COMPATIBLE_API_BASE is required for openai-compatible models. If just updated the environment variables, wait a few minutes or restart the service to ensure they are loaded."
-            )
-
-        setup_provider_router(api_key, api_base)
-
-        # For Router strategy, keep original model name for pattern matching
-        # Model transformation will be handled by Router internally
-        logger.info(f"🔄 Using Router strategy - keeping original model name: {model_name}")
-
-        params["model"] = model_name  # Keep original for Router pattern matching
-
-        # Apply provider configuration
-        credentials = provider_config.get_credentials()
-        params.update(credentials)
-
-        logger.info(f"🔑 Using API base: {params['api_base']}")
-        logger.info(f"🔑 Using API key: {params['api_key'][:10]}...{params['api_key'][-4:] if params['api_key'] else 'None'}")
-        logger.info(f"📋 Final params for LiteLLM: model={params['model']}, custom_llm_provider={params.get('custom_llm_provider')}")
-        logger.info(f"📋 All LiteLLM params: {list(params.keys())}")
-    else:
-        # For non-openai-compatible models, set API credentials normally
-        if api_key:
-            params["api_key"] = api_key
-        if api_base:
-            params["api_base"] = api_base
-
-    # Handle token limits
-    _configure_token_limits(params, resolved_model_name, max_tokens)
-    # Add tools if provided
-    _add_tools_config(params, tools, tool_choice)
-    # Add Anthropic-specific parameters
-    _configure_anthropic(params, resolved_model_name, params["messages"])
-    # Add OpenRouter-specific parameters
-    _configure_openrouter(params, resolved_model_name)
-    # Add OpenAI-compatible (v98store) specific parameters
-    _configure_openai_compatible(params, resolved_model_name)
-    # Add Bedrock-specific parameters
-    _configure_bedrock(params, resolved_model_name, model_id)
-
-    # Add OpenAI GPT-5 specific parameters
-    _configure_openai_gpt5(params, resolved_model_name)
-    # Add Kimi K2-specific parameters
-    _configure_kimi_k2(params, resolved_model_name)
-    _configure_thinking(params, resolved_model_name, enable_thinking, reasoning_effort)
-
-    return params
-
-async def make_llm_api_call(
-    messages: List[Dict[str, Any]],
-    model_name: str,
-    response_format: Optional[Any] = None,
-    temperature: float = 0,
-    max_tokens: Optional[int] = None,
-    tools: Optional[List[Dict[str, Any]]] = None,
-    tool_choice: str = "auto",
-    api_key: Optional[str] = None,
-    api_base: Optional[str] = None,
-    stream: bool = False,
-    top_p: Optional[float] = None,
-    model_id: Optional[str] = None,
-    enable_thinking: Optional[bool] = False,
-    reasoning_effort: Optional[str] = "low",
-) -> Union[Dict[str, Any], AsyncGenerator, ModelResponse]:
-    """Make an API call to a language model using LiteLLM."""
-    logger.info(f"Making LLM API call to model: {model_name} with {len(messages)} messages")
-
-    # DEBUG: Log actual messages content
-    logger.info(f"🔍 MESSAGES DEBUG: Total messages: {len(messages)}")
-    for i, msg in enumerate(messages):
-        role = msg.get('role', 'unknown')
-        content = msg.get('content', '')
-        content_preview = str(content)[:100] + "..." if len(str(content)) > 100 else str(content)
-        logger.info(f"🔍 MESSAGES DEBUG [{i}]: role={role}, content_length={len(str(content))}, preview='{content_preview}'")
-=======
     # Only add headers if they are provided (not None)
     if headers is not None:
         override_params["headers"] = headers
@@ -424,7 +218,6 @@
     
     if model_id:
         params["model_id"] = model_id
->>>>>>> 3faa9d7d
     
     if stream:
         params["stream_options"] = {"include_usage": True}
@@ -433,24 +226,7 @@
     _configure_openai_compatible(params, model_name, api_key, api_base)
     _add_tools_config(params, tools, tool_choice)
     
-    # Start metrics tracking
-    provider = "openai_compatible" if model_name.startswith("openai-compatible/") else "standard"
-    strategy = "DirectLiteLLM" if model_name.startswith("openai-compatible/") else "Router"
-    metrics = track_llm_call(model_name, provider, strategy, stream)
-
     try:
-<<<<<<< HEAD
-        logger.info(f"🔍 MAKE_LLM_API_CALL: model_name='{model_name}', params['model']='{params.get('model')}'")
-
-        # Use strategy pattern for LLM calls - ALL models should use Router strategy for tool calling
-        logger.info(f"🔧 STRATEGY FIX: Using Router strategy for model: {model_name} (provider: {provider})")
-        call_context = LLMCallContext(model_name, provider_router)
-
-        logger.info(f"🚀 Using strategy: {call_context.get_strategy_info()}")
-
-        response = await call_context.execute_call(**params)
-
-=======
         # Log the complete parameters being sent to LiteLLM
         # logger.debug(f"Calling LiteLLM acompletion for {resolved_model_name}")
         # logger.debug(f"Complete LiteLLM parameters: {params}")
@@ -476,33 +252,13 @@
         
         response = await provider_router.acompletion(**params)
         
->>>>>>> 3faa9d7d
         # For streaming responses, we need to handle errors that occur during iteration
         if hasattr(response, '__aiter__') and stream:
-            # Mark success for streaming (we'll track tokens later if available)
-            metrics.mark_success()
-            record_llm_call(metrics)
             return _wrap_streaming_response(response)
-
-        # Extract token usage if available
-        token_usage = {}
-        if hasattr(response, 'usage') and response.usage:
-            token_usage = {
-                'prompt_tokens': getattr(response.usage, 'prompt_tokens', 0),
-                'completion_tokens': getattr(response.usage, 'completion_tokens', 0),
-                'total_tokens': getattr(response.usage, 'total_tokens', 0)
-            }
-
-        metrics.mark_success(token_usage)
-        record_llm_call(metrics)
+        
         return response
-
+        
     except Exception as e:
-        # Record failure metrics
-        error_type = type(e).__name__
-        metrics.mark_failure(error_type, str(e))
-        record_llm_call(metrics)
-
         # Use ErrorProcessor to handle the error consistently
         processed_error = ErrorProcessor.process_llm_error(e, context={"model": model_name})
         ErrorProcessor.log_error(processed_error)
