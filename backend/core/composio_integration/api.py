--- conflicted
+++ resolved
@@ -818,8 +818,8 @@
         if not composio_trigger_id:
             raise HTTPException(status_code=500, detail="Failed to get Composio trigger id from response")
 
-        # Build Chainlens trigger config
-        chainlens_config: Dict[str, Any] = {
+        # Build Suna trigger config
+        suna_config: Dict[str, Any] = {
             "provider_id": "composio",
             "composio_trigger_id": composio_trigger_id,
             "trigger_slug": req.slug,
@@ -828,28 +828,16 @@
             # Include the actual trigger configuration (interval, etc.)
             **coerced_config,
         }
-<<<<<<< HEAD
-        if chainlens_config["execution_type"] == "agent":
-            if req.agent_prompt:
-                chainlens_config["agent_prompt"] = req.agent_prompt
-        else:
-            if not req.workflow_id:
-                raise HTTPException(status_code=400, detail="workflow_id is required for workflow route")
-            chainlens_config["workflow_id"] = req.workflow_id
-            if req.workflow_input:
-                chainlens_config["workflow_input"] = req.workflow_input
-=======
         if req.agent_prompt:
             suna_config["agent_prompt"] = req.agent_prompt
->>>>>>> 3faa9d7d
-
-        # Create Chainlens trigger
+
+        # Create Suna trigger
         trigger_service = get_trigger_service(db)
         trigger = await trigger_service.create_trigger(
             agent_id=req.agent_id,
             provider_id="composio",
             name=req.name or f"{req.slug}",
-            config=chainlens_config,
+            config=suna_config,
             description=f"Composio event: {req.slug}"
         )
 
