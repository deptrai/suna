"""Thread-related API models."""

from pydantic import BaseModel
from typing import Optional


<<<<<<< HEAD
class AgentStartRequest(BaseModel):
    """Request model for starting an agent."""
    model_name: Optional[str] = None  # Will be set to default model in the endpoint
    enable_thinking: Optional[bool] = False
    reasoning_effort: Optional[str] = 'low'
    stream: Optional[bool] = True
    enable_context_manager: Optional[bool] = True  # ALWAYS True for balanced optimization
    enable_prompt_caching: Optional[bool] = True
    agent_id: Optional[str] = None  # Custom agent to use
    query: Optional[str] = None  # Query context for auto model selection


class InitiateAgentResponse(BaseModel):
    """Response model for agent initiation."""
=======
class UnifiedAgentStartResponse(BaseModel):
    """Unified response model for agent start (both new and existing threads)."""
>>>>>>> 3faa9d7d
    thread_id: str
    agent_run_id: str
    status: str = "running"


class CreateThreadResponse(BaseModel):
    """Response model for thread creation."""
    thread_id: str
    project_id: str


class MessageCreateRequest(BaseModel):
    """Request model for creating a message."""
    type: str
    content: str
    is_llm_message: bool = True<|MERGE_RESOLUTION|>--- conflicted
+++ resolved
@@ -4,25 +4,8 @@
 from typing import Optional
 
 
-<<<<<<< HEAD
-class AgentStartRequest(BaseModel):
-    """Request model for starting an agent."""
-    model_name: Optional[str] = None  # Will be set to default model in the endpoint
-    enable_thinking: Optional[bool] = False
-    reasoning_effort: Optional[str] = 'low'
-    stream: Optional[bool] = True
-    enable_context_manager: Optional[bool] = True  # ALWAYS True for balanced optimization
-    enable_prompt_caching: Optional[bool] = True
-    agent_id: Optional[str] = None  # Custom agent to use
-    query: Optional[str] = None  # Query context for auto model selection
-
-
-class InitiateAgentResponse(BaseModel):
-    """Response model for agent initiation."""
-=======
 class UnifiedAgentStartResponse(BaseModel):
     """Unified response model for agent start (both new and existing threads)."""
->>>>>>> 3faa9d7d
     thread_id: str
     agent_run_id: str
     status: str = "running"
