from typing import Dict, List, Optional, Set
<<<<<<< HEAD
from .ai_models import Model, ModelProvider, ModelCapability, ModelPricing
from .provider_config import ProviderConfigFactory
import structlog
import os

logger = structlog.get_logger(__name__)
=======
from .ai_models import Model, ModelProvider, ModelCapability, ModelPricing, ModelConfig
from core.utils.config import config, EnvMode
>>>>>>> 3faa9d7d

# SHOULD_USE_ANTHROPIC = False
SHOULD_USE_ANTHROPIC = config.ENV_MODE == EnvMode.LOCAL and bool(config.ANTHROPIC_API_KEY)

# Set premium model ID based on environment - using MAP-tagged application inference profiles with global routing
if SHOULD_USE_ANTHROPIC:
    FREE_MODEL_ID = "anthropic/claude-haiku-4-5"
    PREMIUM_MODEL_ID = "anthropic/claude-haiku-4-5"
else:  
    FREE_MODEL_ID = "bedrock/converse/arn:aws:bedrock:us-west-2:935064898258:application-inference-profile/heol2zyy5v48"
    PREMIUM_MODEL_ID = "bedrock/converse/arn:aws:bedrock:us-west-2:935064898258:application-inference-profile/heol2zyy5v48"

is_local = config.ENV_MODE == EnvMode.LOCAL

class ModelRegistry:
    def __init__(self):
        self._models: Dict[str, Model] = {}
        self._aliases: Dict[str, str] = {}
        self._initialize_models()
    
    def _initialize_models(self):
        self.register(Model(
            id="anthropic/claude-haiku-4-5" if SHOULD_USE_ANTHROPIC else "bedrock/converse/arn:aws:bedrock:us-west-2:935064898258:application-inference-profile/heol2zyy5v48",
            name="Haiku 4.5",
            provider=ModelProvider.ANTHROPIC,
            aliases=["claude-haiku-4.5", "anthropic/claude-haiku-4.5", "Claude Haiku 4.5", "global.anthropic.claude-haiku-4-5-20251001-v1:0", "bedrock/global.anthropic.claude-haiku-4-5-20251001-v1:0", "bedrock/converse/arn:aws:bedrock:us-west-2:935064898258:application-inference-profile/heol2zyy5v48"],
            context_window=200_000,
            capabilities=[
                ModelCapability.CHAT,
                ModelCapability.FUNCTION_CALLING,
                ModelCapability.VISION,
            ],
            pricing=ModelPricing(
                input_cost_per_million_tokens=1.00,
                output_cost_per_million_tokens=5.00
            ),
            tier_availability=["paid"],
            priority=102,
            recommended=True,
            enabled=True,
            config=ModelConfig()
        ))
        
        self.register(Model(
            id="anthropic/claude-sonnet-4-5-20250929" if SHOULD_USE_ANTHROPIC else "bedrock/converse/arn:aws:bedrock:us-west-2:935064898258:application-inference-profile/few7z4l830xh",
            name="Sonnet 4.5",
            provider=ModelProvider.ANTHROPIC,
            aliases=["claude-sonnet-4.5", "anthropic/claude-sonnet-4.5", "Claude Sonnet 4.5", "claude-sonnet-4-5-20250929", "global.anthropic.claude-sonnet-4-5-20250929-v1:0", "arn:aws:bedrock:us-west-2:935064898258:inference-profile/global.anthropic.claude-sonnet-4-5-20250929-v1:0", "bedrock/global.anthropic.claude-sonnet-4-5-20250929-v1:0", "bedrock/converse/arn:aws:bedrock:us-west-2:935064898258:application-inference-profile/few7z4l830xh"],
            context_window=1_000_000,
            capabilities=[
                ModelCapability.CHAT,
                ModelCapability.FUNCTION_CALLING,
                ModelCapability.VISION,
                ModelCapability.THINKING,
            ],
            pricing=ModelPricing(
                input_cost_per_million_tokens=3.00,
                output_cost_per_million_tokens=15.00
            ),
            tier_availability=["paid"],
            priority=101,
            recommended=True,
            enabled=True,
            config=ModelConfig(
                extra_headers={
                    "anthropic-beta": "context-1m-2025-08-07" 
                },
            )
        ))
        
        self.register(Model(
            id="anthropic/claude-sonnet-4-20250514" if SHOULD_USE_ANTHROPIC else "bedrock/converse/arn:aws:bedrock:us-west-2:935064898258:application-inference-profile/tyj1ks3nj9qf",
            name="Sonnet 4",
            provider=ModelProvider.ANTHROPIC,
            aliases=["claude-sonnet-4", "Claude Sonnet 4", "claude-sonnet-4-20250514", "global.anthropic.claude-sonnet-4-20250514-v1:0", "arn:aws:bedrock:us-west-2:935064898258:inference-profile/global.anthropic.claude-sonnet-4-20250514-v1:0", "bedrock/global.anthropic.claude-sonnet-4-20250514-v1:0", "bedrock/converse/arn:aws:bedrock:us-west-2:935064898258:application-inference-profile/tyj1ks3nj9qf"],
            context_window=1_000_000,
            capabilities=[
                ModelCapability.CHAT,
                ModelCapability.FUNCTION_CALLING,
                ModelCapability.VISION,
                ModelCapability.THINKING,
            ],
            pricing=ModelPricing(
                input_cost_per_million_tokens=3.00,
                output_cost_per_million_tokens=15.00
            ),
            tier_availability=["paid"],
            priority=100,
            recommended=True,
            enabled=True,
            config=ModelConfig(
                extra_headers={
                    "anthropic-beta": "context-1m-2025-08-07" 
                },
            )
        ))
        
        # Sonnet 3.7 - No global inference profile available yet
        # self.register(Model(
        #     id="anthropic/claude-3-7-sonnet-latest" if SHOULD_USE_ANTHROPIC else "global.anthropic.claude-3-7-sonnet-20250219-v1:0",
        #     name="Sonnet 3.7",
        #     provider=ModelProvider.ANTHROPIC,
        #     aliases=["claude-3.7", "Claude 3.7 Sonnet", "claude-3-7-sonnet-latest", "global.anthropic.claude-3-7-sonnet-20250219-v1:0", "arn:aws:bedrock:us-west-2:935064898258:inference-profile/global.anthropic.claude-3-7-sonnet-20250219-v1:0", "bedrock/global.anthropic.claude-3-7-sonnet-20250219-v1:0"],
        #     context_window=200_000,
        #     capabilities=[
        #         ModelCapability.CHAT,
        #         ModelCapability.FUNCTION_CALLING,
        #         ModelCapability.VISION,
        #     ],
        #     pricing=ModelPricing(
        #         input_cost_per_million_tokens=3.00,
        #         output_cost_per_million_tokens=15.00
        #     ),
        #     tier_availability=["paid"],
        #     priority=99,
        #     enabled=True,
        #     config=ModelConfig(
        #         # extra_headers={
        #         #     "anthropic-beta": "prompt-caching-2024-07-31"
        #         # },
        #     )
        # ))

        # Commented out non-Anthropic models as requested
        # self.register(Model(
        #     id="xai/grok-4-fast-non-reasoning",
        #     name="Grok 4 Fast",
        #     provider=ModelProvider.XAI,
        #     aliases=["grok-4-fast-non-reasoning", "Grok 4 Fast"],
        #     context_window=2_000_000,
        #     capabilities=[
        #         ModelCapability.CHAT,
        #         ModelCapability.FUNCTION_CALLING,
        #     ],
        #     pricing=ModelPricing(
        #         input_cost_per_million_tokens=0.20,
        #         output_cost_per_million_tokens=0.50
        #     ),
        #     tier_availability=["paid"],
        #     priority=98,
        #     enabled=True
        # ))        
        
        # self.register(Model(
        #     id="anthropic/claude-3-5-sonnet-latest",
        #     name="Claude 3.5 Sonnet",
        #     provider=ModelProvider.ANTHROPIC,
        #     aliases=["sonnet-3.5", "claude-3.5", "Claude 3.5 Sonnet", "claude-3-5-sonnet-latest"],
        #     context_window=200_000,
        #     capabilities=[
        #         ModelCapability.CHAT,
        #         ModelCapability.FUNCTION_CALLING,
        #         ModelCapability.VISION,
        #     ],
        #     pricing=ModelPricing(
        #         input_cost_per_million_tokens=3.00,
        #         output_cost_per_million_tokens=15.00
        #     ),
        #     tier_availability=["paid"],
        #     priority=90,
        #     enabled=True
        # ))
        
        # Commented out OpenAI models as requested
        # self.register(Model(
        #     id="openai/gpt-5",
        #     name="GPT-5",
        #     provider=ModelProvider.OPENAI,
        #     aliases=["gpt-5", "GPT-5"],
        #     context_window=400_000,
        #     capabilities=[
        #         ModelCapability.CHAT,
        #         ModelCapability.FUNCTION_CALLING,
        #         ModelCapability.VISION,
        #         ModelCapability.STRUCTURED_OUTPUT,
        #     ],
        #     pricing=ModelPricing(
        #         input_cost_per_million_tokens=1.25,
        #         output_cost_per_million_tokens=10.00
        #     ),
        #     tier_availability=["paid"],
        #     priority=97,
        #     enabled=True
        # ))
        
<<<<<<< HEAD
        self.register(Model(
            id="openai/gpt-5-mini",
            name="GPT-5 Mini",
            provider=ModelProvider.OPENAI,
            aliases=["gpt-5-mini", "GPT-5 Mini"],
            context_window=400_000,
            capabilities=[
                ModelCapability.CHAT,
                ModelCapability.FUNCTION_CALLING,
                ModelCapability.STRUCTURED_OUTPUT,
            ],
            pricing=ModelPricing(
                input_cost_per_million_tokens=0.25,
                output_cost_per_million_tokens=2.00
            ),
            tier_availability=["free", "paid"],
            priority=96,
            enabled=True
        ))

        # Add GPT-4o-mini for OpenAI compatible usage
        self.register(Model(
            id="openai/gpt-4o-mini",
            name="GPT-4o Mini",
            provider=ModelProvider.OPENAI,
            aliases=["gpt-4o-mini", "GPT-4o Mini", "openai/gpt-4o-mini"],
            context_window=128_000,
            capabilities=[
                ModelCapability.CHAT,
                ModelCapability.FUNCTION_CALLING,
                ModelCapability.STRUCTURED_OUTPUT,
            ],
            pricing=ModelPricing(
                input_cost_per_million_tokens=0.15,
                output_cost_per_million_tokens=0.60
            ),
            tier_availability=["free", "paid"],
            priority=95,  # Higher priority to appear in list
            enabled=True
        ))

        # Add v98store models via OpenAI-compatible API

        # OpenAI Models via v98store
        self.register(Model(
            id="openai-compatible/gpt-4o-mini",
            name="GPT-4o Mini (v98store)",
            provider=ModelProvider.OPENAI_COMPATIBLE,
            aliases=["gpt-4o-mini-v98", "v98store/gpt-4o-mini"],
            context_window=128_000,
            capabilities=[
                ModelCapability.CHAT,
                ModelCapability.FUNCTION_CALLING,
                ModelCapability.STRUCTURED_OUTPUT,
            ],
            pricing=ModelPricing(
                input_cost_per_million_tokens=0.15,
                output_cost_per_million_tokens=0.60
            ),
            tier_availability=["free", "paid"],
            priority=94,
            enabled=True
        ))

        self.register(Model(
            id="openai-compatible/gpt-4o",
            name="GPT-4o (v98store)",
            provider=ModelProvider.OPENAI_COMPATIBLE,
            aliases=["gpt-4o-v98", "v98store/gpt-4o", "gpt-4o"],
            context_window=128_000,
            capabilities=[
                ModelCapability.CHAT,
                ModelCapability.FUNCTION_CALLING,
                ModelCapability.VISION,
                ModelCapability.STRUCTURED_OUTPUT,
            ],
            pricing=ModelPricing(
                input_cost_per_million_tokens=5.0,
                output_cost_per_million_tokens=15.0
            ),
            tier_availability=["paid"],
            priority=93,
            enabled=True
        ))

        self.register(Model(
            id="openai-compatible/gpt-5-2025-08-07",
            name="GPT-5 (v98store)",
            provider=ModelProvider.OPENAI_COMPATIBLE,
            aliases=["gpt-5-v98", "v98store/gpt-5"],
            context_window=200_000,
            capabilities=[
                ModelCapability.CHAT,
                ModelCapability.FUNCTION_CALLING,
                ModelCapability.VISION,
                ModelCapability.THINKING,
                ModelCapability.STRUCTURED_OUTPUT,
            ],
            pricing=ModelPricing(
                input_cost_per_million_tokens=10.0,
                output_cost_per_million_tokens=30.0
            ),
            tier_availability=["paid"],
            priority=92,
            enabled=True
        ))

        self.register(Model(
            id="openai-compatible/gpt-5-nano-2025-08-07",
            name="GPT-5 Nano (v98store)",
            provider=ModelProvider.OPENAI_COMPATIBLE,
            aliases=["gpt-5-nano-v98", "v98store/gpt-5-nano"],
            context_window=32_000,
            capabilities=[
                ModelCapability.CHAT,
                ModelCapability.FUNCTION_CALLING,
                ModelCapability.STRUCTURED_OUTPUT,
            ],
            pricing=ModelPricing(
                input_cost_per_million_tokens=1.0,
                output_cost_per_million_tokens=3.0
            ),
            tier_availability=["free", "paid"],
            priority=91,
            enabled=True
        ))

        # Qwen Models via v98store
        self.register(Model(
            id="openai-compatible/qwen3-32b",
            name="Qwen 3 32B (v98store)",
            provider=ModelProvider.OPENAI_COMPATIBLE,
            aliases=["qwen3-32b-v98", "v98store/qwen3-32b"],
            context_window=32_000,
            capabilities=[
                ModelCapability.CHAT,
                ModelCapability.FUNCTION_CALLING,
                ModelCapability.STRUCTURED_OUTPUT,
            ],
            pricing=ModelPricing(
                input_cost_per_million_tokens=2.0,
                output_cost_per_million_tokens=6.0
            ),
            tier_availability=["paid"],
            priority=90,
            enabled=True
        ))

        self.register(Model(
            id="openai-compatible/qwen3-235b-a22b",
            name="Qwen 3 235B A22B (v98store)",
            provider=ModelProvider.OPENAI_COMPATIBLE,
            aliases=["qwen3-235b-a22b-v98", "v98store/qwen3-235b-a22b"],
            context_window=128_000,
            capabilities=[
                ModelCapability.CHAT,
                ModelCapability.FUNCTION_CALLING,
                ModelCapability.THINKING,
                ModelCapability.STRUCTURED_OUTPUT,
            ],
            pricing=ModelPricing(
                input_cost_per_million_tokens=8.0,
                output_cost_per_million_tokens=24.0
            ),
            tier_availability=["paid"],
            priority=89,
            enabled=True
        ))

        # Claude Models via v98store
        self.register(Model(
            id="openai-compatible/claude-3-7-sonnet-20250219",
            name="Claude 3.7 Sonnet (v98store)",
            provider=ModelProvider.OPENAI_COMPATIBLE,
            aliases=["claude-3-7-sonnet-v98", "v98store/claude-3-7-sonnet"],
            context_window=200_000,
            capabilities=[
                ModelCapability.CHAT,
                ModelCapability.FUNCTION_CALLING,
                ModelCapability.THINKING,
                ModelCapability.STRUCTURED_OUTPUT,
            ],
            pricing=ModelPricing(
                input_cost_per_million_tokens=3.0,
                output_cost_per_million_tokens=15.0
            ),
            tier_availability=["paid"],
            priority=88,
            enabled=True
        ))

        # Grok Models via v98store
        self.register(Model(
            id="openai-compatible/grok-4",
            name="Grok 4 (v98store)",
            provider=ModelProvider.OPENAI_COMPATIBLE,
            aliases=["grok-4-v98", "v98store/grok-4"],
            context_window=128_000,
            capabilities=[
                ModelCapability.CHAT,
                ModelCapability.FUNCTION_CALLING,
                ModelCapability.THINKING,
                ModelCapability.STRUCTURED_OUTPUT,
            ],
            pricing=ModelPricing(
                input_cost_per_million_tokens=5.0,
                output_cost_per_million_tokens=15.0
            ),
            tier_availability=["paid"],
            priority=87,
            enabled=True
        ))

        # Kimi Models via v98store
        self.register(Model(
            id="openai-compatible/kimi-k2-0711-preview",
            name="Kimi K2 Preview (v98store)",
            provider=ModelProvider.OPENAI_COMPATIBLE,
            aliases=["kimi-k2-v98", "v98store/kimi-k2", "kimi-k2-0711-preview-v98"],
            context_window=200_000,
            capabilities=[
                ModelCapability.CHAT,
                ModelCapability.FUNCTION_CALLING,
                ModelCapability.THINKING,
                ModelCapability.STRUCTURED_OUTPUT,
            ],
            pricing=ModelPricing(
                input_cost_per_million_tokens=3.0,
                output_cost_per_million_tokens=9.0
            ),
            tier_availability=["paid"],
            priority=86,
            enabled=True
        ))
=======
        # self.register(Model(
        #     id="openai/gpt-5-mini",
        #     name="GPT-5 Mini",
        #     provider=ModelProvider.OPENAI,
        #     aliases=["gpt-5-mini", "GPT-5 Mini"],
        #     context_window=400_000,
        #     capabilities=[
        #         ModelCapability.CHAT,
        #         ModelCapability.FUNCTION_CALLING,
        #         ModelCapability.STRUCTURED_OUTPUT,
        #     ],
        #     pricing=ModelPricing(
        #         input_cost_per_million_tokens=0.25,
        #         output_cost_per_million_tokens=2.00
        #     ),
        #     tier_availability=["free", "paid"],
        #     priority=96,
        #     enabled=True
        # ))
>>>>>>> 3faa9d7d
        
        # Commented out Google models as requested
        # self.register(Model(
        #     id="gemini/gemini-2.5-pro",
        #     name="Gemini 2.5 Pro",
        #     provider=ModelProvider.GOOGLE,
        #     aliases=["gemini-2.5-pro", "Gemini 2.5 Pro"],
        #     context_window=2_000_000,
        #     capabilities=[
        #         ModelCapability.CHAT,
        #         ModelCapability.FUNCTION_CALLING,
        #         ModelCapability.VISION,
        #         ModelCapability.STRUCTURED_OUTPUT,
        #     ],
        #     pricing=ModelPricing(
        #         input_cost_per_million_tokens=1.25,
        #         output_cost_per_million_tokens=10.00
        #     ),
        #     tier_availability=["paid"],
        #     priority=95,
        #     enabled=True
        # ))
        
        
        # self.register(Model(
        #     id="openrouter/moonshotai/kimi-k2",
        #     name="Kimi K2",
        #     provider=ModelProvider.MOONSHOTAI,
        #     aliases=["kimi-k2", "Kimi K2", "moonshotai/kimi-k2"],
        #     context_window=200_000,
        #     capabilities=[
        #         ModelCapability.CHAT,
        #         ModelCapability.FUNCTION_CALLING,
        #     ],
        #     pricing=ModelPricing(
        #         input_cost_per_million_tokens=1.00,
        #         output_cost_per_million_tokens=3.00
        #     ),
        #     tier_availability=["free", "paid"],
        #     priority=94,
        #     enabled=True,
        #     config=ModelConfig(
        #         extra_headers={
        #             "HTTP-Referer": config.OR_SITE_URL if hasattr(config, 'OR_SITE_URL') and config.OR_SITE_URL else "",
        #             "X-Title": config.OR_APP_NAME if hasattr(config, 'OR_APP_NAME') and config.OR_APP_NAME else ""
        #         }
        #     )
        # ))
        
        # # DeepSeek Models
        # self.register(Model(
        #     id="openrouter/deepseek/deepseek-chat",
        #     name="DeepSeek Chat",
        #     provider=ModelProvider.OPENROUTER,
        #     aliases=["deepseek", "deepseek-chat"],
        #     context_window=128_000,
        #     capabilities=[
        #         ModelCapability.CHAT, 
        #         ModelCapability.FUNCTION_CALLING
        #     ],
        #     pricing=ModelPricing(
        #         input_cost_per_million_tokens=0.38,
        #         output_cost_per_million_tokens=0.89
        #     ),
        #     tier_availability=["free", "paid"],
        #     priority=95,
        #     enabled=False  # Currently disabled
        # ))
        
        # # Qwen Models
        # self.register(Model(
        #     id="openrouter/qwen/qwen3-235b-a22b",
        #     name="Qwen3 235B",
        #     provider=ModelProvider.OPENROUTER,
        #     aliases=["qwen3", "qwen-3"],
        #     context_window=128_000,
        #     capabilities=[
        #         ModelCapability.CHAT, 
        #         ModelCapability.FUNCTION_CALLING
        #     ],
        #     pricing=ModelPricing(
        #         input_cost_per_million_tokens=0.13,
        #         output_cost_per_million_tokens=0.60
        #     ),
        #     tier_availability=["free", "paid"],
        #     priority=90,
        #     enabled=False  # Currently disabled
        # ))
        
<<<<<<< HEAD
        # Qwen Models
        self.register(Model(
            id="openrouter/qwen/qwen3-235b-a22b",
            name="Qwen3 235B",
            provider=ModelProvider.OPENROUTER,
            aliases=["qwen3", "qwen-3"],
            context_window=128_000,
            capabilities=[
                ModelCapability.CHAT, 
                ModelCapability.FUNCTION_CALLING
            ],
            pricing=ModelPricing(
                input_cost_per_million_tokens=0.13,
                output_cost_per_million_tokens=0.60
            ),
            tier_availability=["free", "paid"],
            priority=90,
            enabled=False  # Currently disabled
        ))
        """

        # Auto model registration (conditional on feature flag)
        if os.getenv('AUTO_MODEL_ENABLED', 'false').lower() == 'true':
            logger.info("🤖 AUTO MODEL: Registering auto model (feature flag enabled)")
            self.register(Model(
                id="auto",
                name="🤖 Auto (Smart Selection)",
                provider=ModelProvider.CHAINLENS,
                aliases=["smart", "intelligent", "auto-select"],
                context_window=128_000,
                capabilities=[
                    ModelCapability.CHAT,
                    ModelCapability.AUTO_SELECTION,
                    ModelCapability.FUNCTION_CALLING,
                    ModelCapability.STRUCTURED_OUTPUT,
                ],
                pricing=None,  # Dynamic pricing based on selected model
                enabled=True,
                tier_availability=["free", "paid"],
                metadata={"virtual": True, "auto_selection": True},
                priority=1000,  # Highest priority to appear first
                recommended=True
            ))
        else:
            logger.debug("🤖 AUTO MODEL: Feature flag disabled, skipping auto model registration")

=======
    
>>>>>>> 3faa9d7d
    def register(self, model: Model) -> None:
        self._models[model.id] = model
        for alias in model.aliases:
            self._aliases[alias] = model.id
    
    def get(self, model_id: str) -> Optional[Model]:
        # Handle None or empty model_id
        if not model_id:
            return None
            
        if model_id in self._models:
            return self._models[model_id]

        if model_id in self._aliases:
            actual_id = self._aliases[model_id]
            return self._models.get(actual_id)

        # Try to find by name if not found by ID or alias
        for model in self._models.values():
            if model.name == model_id:
                return model

        return None
    
    def get_all(self, enabled_only: bool = True) -> List[Model]:
        models = list(self._models.values())
        if enabled_only:
            models = [m for m in models if m.enabled]
        return models
    
    def get_by_tier(self, tier: str, enabled_only: bool = True) -> List[Model]:
        models = self.get_all(enabled_only)
        return [m for m in models if tier in m.tier_availability]
    
    def get_by_provider(self, provider: ModelProvider, enabled_only: bool = True) -> List[Model]:
        models = self.get_all(enabled_only)
        return [m for m in models if m.provider == provider]
    
    def get_by_capability(self, capability: ModelCapability, enabled_only: bool = True) -> List[Model]:
        models = self.get_all(enabled_only)
        return [m for m in models if capability in m.capabilities]
    
    def resolve_model_id(self, model_id: str) -> Optional[str]:
        logger.debug(f"🔍 REGISTRY: resolve_model_id called with: '{model_id}'")
        model = self.get(model_id)
        logger.debug(f"🔍 REGISTRY: get() returned model: {model.id if model else None}")
        return model.id if model else None

    def transform_model_name(self, model_id: str) -> str:
        """Transform model name according to provider requirements."""
        # Get provider config for transformation
        provider_config = ProviderConfigFactory.get_config_for_model(model_id)
        if provider_config and hasattr(provider_config, 'transform_model_name'):
            return provider_config.transform_model_name(model_id)
        return model_id
    
    
    def get_aliases(self, model_id: str) -> List[str]:
        model = self.get(model_id)
        return model.aliases if model else []
    
    def enable_model(self, model_id: str) -> bool:
        model = self.get(model_id)
        if model:
            model.enabled = True
            return True
        return False
    
    def disable_model(self, model_id: str) -> bool:
        model = self.get(model_id)
        if model:
            model.enabled = False
            return True
        return False
    
    def get_context_window(self, model_id: str, default: int = 31_000) -> int:
        model = self.get(model_id)
        return model.context_window if model else default
    
    def get_pricing(self, model_id: str) -> Optional[ModelPricing]:
        model = self.get(model_id)
        return model.pricing if model else None
    
    def to_legacy_format(self) -> Dict:
        models_dict = {}
        pricing_dict = {}
        context_windows_dict = {}
        
        for model in self.get_all(enabled_only=True):
            models_dict[model.id] = {
                "pricing": {
                    "input_cost_per_million_tokens": model.pricing.input_cost_per_million_tokens,
                    "output_cost_per_million_tokens": model.pricing.output_cost_per_million_tokens,
                } if model.pricing else None,
                "context_window": model.context_window,
                "tier_availability": model.tier_availability,
            }
            
            if model.pricing:
                pricing_dict[model.id] = {
                    "input_cost_per_million_tokens": model.pricing.input_cost_per_million_tokens,
                    "output_cost_per_million_tokens": model.pricing.output_cost_per_million_tokens,
                }
            
            context_windows_dict[model.id] = model.context_window
        
        free_models = [m.id for m in self.get_by_tier("free")]
        paid_models = [m.id for m in self.get_by_tier("paid")]
        
        # Debug logging
        logger.debug(f"Legacy format generation: {len(free_models)} free models, {len(paid_models)} paid models")
        logger.debug(f"Free models: {free_models}")
        logger.debug(f"Paid models: {paid_models}")
        
        return {
            "MODELS": models_dict,
            "HARDCODED_MODEL_PRICES": pricing_dict,
            "MODEL_CONTEXT_WINDOWS": context_windows_dict,
            "FREE_TIER_MODELS": free_models,
            "PAID_TIER_MODELS": paid_models,
        }

registry = ModelRegistry() <|MERGE_RESOLUTION|>--- conflicted
+++ resolved
@@ -1,15 +1,6 @@
 from typing import Dict, List, Optional, Set
-<<<<<<< HEAD
-from .ai_models import Model, ModelProvider, ModelCapability, ModelPricing
-from .provider_config import ProviderConfigFactory
-import structlog
-import os
-
-logger = structlog.get_logger(__name__)
-=======
 from .ai_models import Model, ModelProvider, ModelCapability, ModelPricing, ModelConfig
 from core.utils.config import config, EnvMode
->>>>>>> 3faa9d7d
 
 # SHOULD_USE_ANTHROPIC = False
 SHOULD_USE_ANTHROPIC = config.ENV_MODE == EnvMode.LOCAL and bool(config.ANTHROPIC_API_KEY)
@@ -195,242 +186,6 @@
         #     enabled=True
         # ))
         
-<<<<<<< HEAD
-        self.register(Model(
-            id="openai/gpt-5-mini",
-            name="GPT-5 Mini",
-            provider=ModelProvider.OPENAI,
-            aliases=["gpt-5-mini", "GPT-5 Mini"],
-            context_window=400_000,
-            capabilities=[
-                ModelCapability.CHAT,
-                ModelCapability.FUNCTION_CALLING,
-                ModelCapability.STRUCTURED_OUTPUT,
-            ],
-            pricing=ModelPricing(
-                input_cost_per_million_tokens=0.25,
-                output_cost_per_million_tokens=2.00
-            ),
-            tier_availability=["free", "paid"],
-            priority=96,
-            enabled=True
-        ))
-
-        # Add GPT-4o-mini for OpenAI compatible usage
-        self.register(Model(
-            id="openai/gpt-4o-mini",
-            name="GPT-4o Mini",
-            provider=ModelProvider.OPENAI,
-            aliases=["gpt-4o-mini", "GPT-4o Mini", "openai/gpt-4o-mini"],
-            context_window=128_000,
-            capabilities=[
-                ModelCapability.CHAT,
-                ModelCapability.FUNCTION_CALLING,
-                ModelCapability.STRUCTURED_OUTPUT,
-            ],
-            pricing=ModelPricing(
-                input_cost_per_million_tokens=0.15,
-                output_cost_per_million_tokens=0.60
-            ),
-            tier_availability=["free", "paid"],
-            priority=95,  # Higher priority to appear in list
-            enabled=True
-        ))
-
-        # Add v98store models via OpenAI-compatible API
-
-        # OpenAI Models via v98store
-        self.register(Model(
-            id="openai-compatible/gpt-4o-mini",
-            name="GPT-4o Mini (v98store)",
-            provider=ModelProvider.OPENAI_COMPATIBLE,
-            aliases=["gpt-4o-mini-v98", "v98store/gpt-4o-mini"],
-            context_window=128_000,
-            capabilities=[
-                ModelCapability.CHAT,
-                ModelCapability.FUNCTION_CALLING,
-                ModelCapability.STRUCTURED_OUTPUT,
-            ],
-            pricing=ModelPricing(
-                input_cost_per_million_tokens=0.15,
-                output_cost_per_million_tokens=0.60
-            ),
-            tier_availability=["free", "paid"],
-            priority=94,
-            enabled=True
-        ))
-
-        self.register(Model(
-            id="openai-compatible/gpt-4o",
-            name="GPT-4o (v98store)",
-            provider=ModelProvider.OPENAI_COMPATIBLE,
-            aliases=["gpt-4o-v98", "v98store/gpt-4o", "gpt-4o"],
-            context_window=128_000,
-            capabilities=[
-                ModelCapability.CHAT,
-                ModelCapability.FUNCTION_CALLING,
-                ModelCapability.VISION,
-                ModelCapability.STRUCTURED_OUTPUT,
-            ],
-            pricing=ModelPricing(
-                input_cost_per_million_tokens=5.0,
-                output_cost_per_million_tokens=15.0
-            ),
-            tier_availability=["paid"],
-            priority=93,
-            enabled=True
-        ))
-
-        self.register(Model(
-            id="openai-compatible/gpt-5-2025-08-07",
-            name="GPT-5 (v98store)",
-            provider=ModelProvider.OPENAI_COMPATIBLE,
-            aliases=["gpt-5-v98", "v98store/gpt-5"],
-            context_window=200_000,
-            capabilities=[
-                ModelCapability.CHAT,
-                ModelCapability.FUNCTION_CALLING,
-                ModelCapability.VISION,
-                ModelCapability.THINKING,
-                ModelCapability.STRUCTURED_OUTPUT,
-            ],
-            pricing=ModelPricing(
-                input_cost_per_million_tokens=10.0,
-                output_cost_per_million_tokens=30.0
-            ),
-            tier_availability=["paid"],
-            priority=92,
-            enabled=True
-        ))
-
-        self.register(Model(
-            id="openai-compatible/gpt-5-nano-2025-08-07",
-            name="GPT-5 Nano (v98store)",
-            provider=ModelProvider.OPENAI_COMPATIBLE,
-            aliases=["gpt-5-nano-v98", "v98store/gpt-5-nano"],
-            context_window=32_000,
-            capabilities=[
-                ModelCapability.CHAT,
-                ModelCapability.FUNCTION_CALLING,
-                ModelCapability.STRUCTURED_OUTPUT,
-            ],
-            pricing=ModelPricing(
-                input_cost_per_million_tokens=1.0,
-                output_cost_per_million_tokens=3.0
-            ),
-            tier_availability=["free", "paid"],
-            priority=91,
-            enabled=True
-        ))
-
-        # Qwen Models via v98store
-        self.register(Model(
-            id="openai-compatible/qwen3-32b",
-            name="Qwen 3 32B (v98store)",
-            provider=ModelProvider.OPENAI_COMPATIBLE,
-            aliases=["qwen3-32b-v98", "v98store/qwen3-32b"],
-            context_window=32_000,
-            capabilities=[
-                ModelCapability.CHAT,
-                ModelCapability.FUNCTION_CALLING,
-                ModelCapability.STRUCTURED_OUTPUT,
-            ],
-            pricing=ModelPricing(
-                input_cost_per_million_tokens=2.0,
-                output_cost_per_million_tokens=6.0
-            ),
-            tier_availability=["paid"],
-            priority=90,
-            enabled=True
-        ))
-
-        self.register(Model(
-            id="openai-compatible/qwen3-235b-a22b",
-            name="Qwen 3 235B A22B (v98store)",
-            provider=ModelProvider.OPENAI_COMPATIBLE,
-            aliases=["qwen3-235b-a22b-v98", "v98store/qwen3-235b-a22b"],
-            context_window=128_000,
-            capabilities=[
-                ModelCapability.CHAT,
-                ModelCapability.FUNCTION_CALLING,
-                ModelCapability.THINKING,
-                ModelCapability.STRUCTURED_OUTPUT,
-            ],
-            pricing=ModelPricing(
-                input_cost_per_million_tokens=8.0,
-                output_cost_per_million_tokens=24.0
-            ),
-            tier_availability=["paid"],
-            priority=89,
-            enabled=True
-        ))
-
-        # Claude Models via v98store
-        self.register(Model(
-            id="openai-compatible/claude-3-7-sonnet-20250219",
-            name="Claude 3.7 Sonnet (v98store)",
-            provider=ModelProvider.OPENAI_COMPATIBLE,
-            aliases=["claude-3-7-sonnet-v98", "v98store/claude-3-7-sonnet"],
-            context_window=200_000,
-            capabilities=[
-                ModelCapability.CHAT,
-                ModelCapability.FUNCTION_CALLING,
-                ModelCapability.THINKING,
-                ModelCapability.STRUCTURED_OUTPUT,
-            ],
-            pricing=ModelPricing(
-                input_cost_per_million_tokens=3.0,
-                output_cost_per_million_tokens=15.0
-            ),
-            tier_availability=["paid"],
-            priority=88,
-            enabled=True
-        ))
-
-        # Grok Models via v98store
-        self.register(Model(
-            id="openai-compatible/grok-4",
-            name="Grok 4 (v98store)",
-            provider=ModelProvider.OPENAI_COMPATIBLE,
-            aliases=["grok-4-v98", "v98store/grok-4"],
-            context_window=128_000,
-            capabilities=[
-                ModelCapability.CHAT,
-                ModelCapability.FUNCTION_CALLING,
-                ModelCapability.THINKING,
-                ModelCapability.STRUCTURED_OUTPUT,
-            ],
-            pricing=ModelPricing(
-                input_cost_per_million_tokens=5.0,
-                output_cost_per_million_tokens=15.0
-            ),
-            tier_availability=["paid"],
-            priority=87,
-            enabled=True
-        ))
-
-        # Kimi Models via v98store
-        self.register(Model(
-            id="openai-compatible/kimi-k2-0711-preview",
-            name="Kimi K2 Preview (v98store)",
-            provider=ModelProvider.OPENAI_COMPATIBLE,
-            aliases=["kimi-k2-v98", "v98store/kimi-k2", "kimi-k2-0711-preview-v98"],
-            context_window=200_000,
-            capabilities=[
-                ModelCapability.CHAT,
-                ModelCapability.FUNCTION_CALLING,
-                ModelCapability.THINKING,
-                ModelCapability.STRUCTURED_OUTPUT,
-            ],
-            pricing=ModelPricing(
-                input_cost_per_million_tokens=3.0,
-                output_cost_per_million_tokens=9.0
-            ),
-            tier_availability=["paid"],
-            priority=86,
-            enabled=True
-        ))
-=======
         # self.register(Model(
         #     id="openai/gpt-5-mini",
         #     name="GPT-5 Mini",
@@ -450,7 +205,6 @@
         #     priority=96,
         #     enabled=True
         # ))
->>>>>>> 3faa9d7d
         
         # Commented out Google models as requested
         # self.register(Model(
@@ -540,56 +294,7 @@
         #     enabled=False  # Currently disabled
         # ))
         
-<<<<<<< HEAD
-        # Qwen Models
-        self.register(Model(
-            id="openrouter/qwen/qwen3-235b-a22b",
-            name="Qwen3 235B",
-            provider=ModelProvider.OPENROUTER,
-            aliases=["qwen3", "qwen-3"],
-            context_window=128_000,
-            capabilities=[
-                ModelCapability.CHAT, 
-                ModelCapability.FUNCTION_CALLING
-            ],
-            pricing=ModelPricing(
-                input_cost_per_million_tokens=0.13,
-                output_cost_per_million_tokens=0.60
-            ),
-            tier_availability=["free", "paid"],
-            priority=90,
-            enabled=False  # Currently disabled
-        ))
-        """
-
-        # Auto model registration (conditional on feature flag)
-        if os.getenv('AUTO_MODEL_ENABLED', 'false').lower() == 'true':
-            logger.info("🤖 AUTO MODEL: Registering auto model (feature flag enabled)")
-            self.register(Model(
-                id="auto",
-                name="🤖 Auto (Smart Selection)",
-                provider=ModelProvider.CHAINLENS,
-                aliases=["smart", "intelligent", "auto-select"],
-                context_window=128_000,
-                capabilities=[
-                    ModelCapability.CHAT,
-                    ModelCapability.AUTO_SELECTION,
-                    ModelCapability.FUNCTION_CALLING,
-                    ModelCapability.STRUCTURED_OUTPUT,
-                ],
-                pricing=None,  # Dynamic pricing based on selected model
-                enabled=True,
-                tier_availability=["free", "paid"],
-                metadata={"virtual": True, "auto_selection": True},
-                priority=1000,  # Highest priority to appear first
-                recommended=True
-            ))
-        else:
-            logger.debug("🤖 AUTO MODEL: Feature flag disabled, skipping auto model registration")
-
-=======
-    
->>>>>>> 3faa9d7d
+    
     def register(self, model: Model) -> None:
         self._models[model.id] = model
         for alias in model.aliases:
@@ -602,16 +307,11 @@
             
         if model_id in self._models:
             return self._models[model_id]
-
+        
         if model_id in self._aliases:
             actual_id = self._aliases[model_id]
             return self._models.get(actual_id)
-
-        # Try to find by name if not found by ID or alias
-        for model in self._models.values():
-            if model.name == model_id:
-                return model
-
+        
         return None
     
     def get_all(self, enabled_only: bool = True) -> List[Model]:
@@ -633,18 +333,8 @@
         return [m for m in models if capability in m.capabilities]
     
     def resolve_model_id(self, model_id: str) -> Optional[str]:
-        logger.debug(f"🔍 REGISTRY: resolve_model_id called with: '{model_id}'")
-        model = self.get(model_id)
-        logger.debug(f"🔍 REGISTRY: get() returned model: {model.id if model else None}")
+        model = self.get(model_id)
         return model.id if model else None
-
-    def transform_model_name(self, model_id: str) -> str:
-        """Transform model name according to provider requirements."""
-        # Get provider config for transformation
-        provider_config = ProviderConfigFactory.get_config_for_model(model_id)
-        if provider_config and hasattr(provider_config, 'transform_model_name'):
-            return provider_config.transform_model_name(model_id)
-        return model_id
     
     
     def get_aliases(self, model_id: str) -> List[str]:
@@ -700,6 +390,7 @@
         paid_models = [m.id for m in self.get_by_tier("paid")]
         
         # Debug logging
+        from core.utils.logger import logger
         logger.debug(f"Legacy format generation: {len(free_models)} free models, {len(paid_models)} paid models")
         logger.debug(f"Free models: {free_models}")
         logger.debug(f"Paid models: {paid_models}")
