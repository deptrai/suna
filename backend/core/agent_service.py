from typing import List, Dict, Any, Optional
from core.utils.pagination import PaginationService, PaginationParams, PaginatedResponse
from core.utils.logger import logger
from .agent_loader import AgentLoader
from core.utils.query_utils import batch_query_in


class AgentFilters:
    def __init__(
        self,
        search: Optional[str] = None,
        has_default: Optional[bool] = None,
        has_mcp_tools: Optional[bool] = None,
        has_agentpress_tools: Optional[bool] = None,
        tools: Optional[List[str]] = None,
        content_type: Optional[str] = None,
        sort_by: str = "created_at",
        sort_order: str = "desc"
    ):
        self.search = search
        self.has_default = has_default
        self.has_mcp_tools = has_mcp_tools
        self.has_agentpress_tools = has_agentpress_tools
        self.tools = tools or []
        self.content_type = content_type
        self.sort_by = sort_by
        self.sort_order = sort_order


class AgentService:
    def __init__(self, db_client):
        self.db = db_client
        self.loader = AgentLoader(db_client)

    async def get_agents_paginated(
        self,
        user_id: str,
        pagination_params: PaginationParams,
        filters: AgentFilters
    ) -> PaginatedResponse[Dict[str, Any]]:
        try:
            logger.debug(f"Fetching content for user {user_id} with filters: {filters.__dict__}")
            
            # Handle unified agent/template content types
            if filters.content_type == "templates":
                return await self._get_user_templates_paginated(user_id, pagination_params, filters)
            else:
                # Default behavior: show only agents (content_type == "agents" or None)
                return await self._get_only_agents_paginated(user_id, pagination_params, filters)
                
        except Exception as e:
            logger.error(f"Error fetching content for user {user_id}: {e}", exc_info=True)
            raise

    async def _get_only_agents_paginated(
        self,
        user_id: str,
        pagination_params: PaginationParams,
        filters: AgentFilters
    ) -> PaginatedResponse[Dict[str, Any]]:
        """Get only agents (not templates) with pagination"""
        base_query = self._build_base_query(user_id, filters)
        count_query = self._build_count_query(user_id, filters)
        
        needs_post_processing = (
            filters.has_mcp_tools is not None or 
            filters.has_agentpress_tools is not None or 
            len(filters.tools) > 0 or
            filters.sort_by == "tools_count"
        )
        
        if needs_post_processing:
            return await self._get_agents_with_complex_filtering(
                user_id, pagination_params, filters, base_query
            )
        else:
            return await self._get_agents_database_paginated(
                base_query, count_query, pagination_params, filters
            )

    async def _get_user_templates_paginated(
        self,
        user_id: str,
        pagination_params: PaginationParams,
        filters: AgentFilters
    ) -> PaginatedResponse[Dict[str, Any]]:
        """Get user's templates with pagination (both public and private)"""
        try:
            # Build template queries
            base_query = self.db.table('agent_templates').select('*').eq('creator_id', user_id)
            count_query = self.db.table('agent_templates').select('*', count='exact').eq('creator_id', user_id)
            
            # Apply search filter
            if filters.search:
                search_term = f"%{filters.search}%"
                base_query = base_query.or_(f"name.ilike.{search_term},description.ilike.{search_term}")
                count_query = count_query.or_(f"name.ilike.{search_term},description.ilike.{search_term}")
            
            # Apply sorting for templates
            if filters.sort_by == "name":
                base_query = base_query.order('name', desc=(filters.sort_order == "desc"))
            elif filters.sort_by == "download_count":
                base_query = base_query.order('download_count', desc=(filters.sort_order == "desc"))
                base_query = base_query.order('created_at', desc=True)  # Secondary sort
            else:
                # Default to created_at
                base_query = base_query.order('created_at', desc=(filters.sort_order == "desc"))
            
            # Use pagination service
            paginated_result = await PaginationService.paginate_database_query(
                base_query=base_query,
                params=pagination_params,
                count_query=count_query
            )
            
            # Transform template data to match agent response format
            template_responses = []
            for template_data in paginated_result.data:
                transformed_template = await self._transform_template_to_agent_format(template_data)
                template_responses.append(transformed_template)
            
            return PaginatedResponse(
                data=template_responses,
                pagination=paginated_result.pagination
            )
                
        except Exception as e:
            logger.error(f"Error fetching templates for user {user_id}: {e}", exc_info=True)
            raise

    def _build_base_query(self, user_id: str, filters: AgentFilters):
        query = self.db.table('agents').select('*').eq("account_id", user_id)
        
        if filters.search:
            search_term = f"%{filters.search}%"
            query = query.or_(f"name.ilike.{search_term},description.ilike.{search_term}")
        
        if filters.has_default is not None:
            query = query.eq("is_default", filters.has_default)
        
        if filters.sort_by != "tools_count":
            sort_column = filters.sort_by if filters.sort_by in ["name", "created_at", "updated_at"] else "created_at"
            query = query.order(sort_column, desc=(filters.sort_order == "desc"))
        
        return query

    def _build_count_query(self, user_id: str, filters: AgentFilters):
        query = self.db.table('agents').select('*', count='exact').eq("account_id", user_id)
        
        if filters.search:
            search_term = f"%{filters.search}%"
            query = query.or_(f"name.ilike.{search_term},description.ilike.{search_term}")
        
        if filters.has_default is not None:
            query = query.eq("is_default", filters.has_default)
            
        return query

    async def _get_agents_database_paginated(
        self, 
        base_query, 
        count_query, 
        pagination_params: PaginationParams,
        filters: AgentFilters
    ) -> PaginatedResponse[Dict[str, Any]]:
        paginated_result = await PaginationService.paginate_database_query(
            base_query=base_query,
            params=pagination_params,
            count_query=count_query
        )
        
        # Transform without loading full configs (list operation)
        agent_responses = [
            await self._transform_agent_data(row, load_config=False)
            for row in paginated_result.data
        ]
        
        return PaginatedResponse(
            data=agent_responses,
            pagination=paginated_result.pagination
        )

    async def _get_agents_with_complex_filtering(
        self,
        user_id: str,
        pagination_params: PaginationParams, 
        filters: AgentFilters,
        base_query
    ) -> PaginatedResponse[Dict[str, Any]]:
        all_agents_result = await base_query.execute()
        all_agents = all_agents_result.data or []
        
        if not all_agents:
            return PaginatedResponse(
                data=[],
                pagination=PaginationService.PaginationMeta(
                    current_page=pagination_params.page,
                    page_size=pagination_params.page_size,
                    total_items=0,
                    total_pages=0,
                    has_next=False,
                    has_previous=False
                )
            )
        
        version_map = await self._load_agent_versions_batch(all_agents)
        
        filtered_agents = []
        for agent_data in all_agents:
            if await self._passes_complex_filters(agent_data, version_map, filters):
                filtered_agents.append(agent_data)
        
        if filters.sort_by == "tools_count":
            filtered_agents = await self._sort_by_tools_count(filtered_agents, version_map)
        elif filters.sort_order == "desc":
            filtered_agents.reverse()
        
        # Transform with configs loaded
        agent_responses = await self._load_agents_with_configs(filtered_agents, version_map)
        
        return await PaginationService.paginate_filtered_dataset(
            all_items=agent_responses,
            params=pagination_params
        )

    async def _load_agent_versions_batch(self, agents: List[Dict[str, Any]]) -> Dict[str, Dict[str, Any]]:
        version_map = {}
        version_ids = list({agent['current_version_id'] for agent in agents if agent.get('current_version_id')})
        
        if version_ids:
            try:
                # Use versioning service instead of direct config access
                from core.versioning.version_service import get_version_service
                version_service = await get_version_service()
                
                version_map = {}
                for agent in agents:
                    version_id = agent.get('current_version_id')
                    if version_id:
                        try:
                            # Get version data using versioning service
                            version = await version_service.get_version(
                                agent_id=agent['agent_id'],
                                version_id=version_id,
                                user_id=agent['account_id']  # Use account_id as user_id
                            )
                            if version:
                                version_dict = version.to_dict()
                                version_map[agent['agent_id']] = version_dict
                        except Exception as e:
                            logger.warning(f"Failed to load version {version_id} for agent {agent['agent_id']}: {e}")
                            continue
                        
            except Exception as e:
                logger.warning(f"Failed to batch load agent versions: {e}")
                version_map = {}

    async def _passes_complex_filters(
        self, 
        agent_row: Dict[str, Any], 
        version_map: Dict[str, Dict[str, Any]], 
        filters: AgentFilters
    ) -> bool:
        # Load agent with config
        agent = self.loader._row_to_agent_data(agent_row)
        version_data = version_map.get(agent.agent_id)
        
        if version_data:
            self.loader._apply_version_config(agent, version_data)
        elif agent.is_suna_default:
            self.loader._load_suna_config(agent)
        else:
            # No config available, use empty defaults for filtering
            agent.configured_mcps = []
            agent.agentpress_tools = {}
        
        configured_mcps = agent.configured_mcps or []
        agentpress_tools = agent.agentpress_tools or {}
        
        if filters.has_mcp_tools is not None:
            has_mcp = bool(configured_mcps and len(configured_mcps) > 0)
            if filters.has_mcp_tools != has_mcp:
                return False
        
        if filters.has_agentpress_tools is not None:
            has_enabled_tools = any(
                tool_data and isinstance(tool_data, dict) and tool_data.get('enabled', False)
                for tool_data in agentpress_tools.values()
            )
            if filters.has_agentpress_tools != has_enabled_tools:
                return False
        
        if filters.tools:
            agent_tools = set()

            for mcp in configured_mcps:
                if isinstance(mcp, dict) and 'name' in mcp:
                    agent_tools.add(f"mcp:{mcp['name']}")
            
            for tool_name, tool_data in agentpress_tools.items():
                if tool_data and isinstance(tool_data, dict) and tool_data.get('enabled', False):
                    agent_tools.add(f"agentpress:{tool_name}")
            
            if not any(tool in agent_tools for tool in filters.tools):
                return False
        
        return True

    async def _sort_by_tools_count(
        self, 
        agents: List[Dict[str, Any]], 
        version_map: Dict[str, Dict[str, Any]]
    ) -> List[Dict[str, Any]]:
        def get_tools_count(agent_row):
            agent = self.loader._row_to_agent_data(agent_row)
            version_data = version_map.get(agent.agent_id)
            
            if version_data:
                self.loader._apply_version_config(agent, version_data)
            elif agent.is_suna_default:
                self.loader._load_suna_config(agent)
            
            configured_mcps = agent.configured_mcps or []
            agentpress_tools = agent.agentpress_tools or {}
            
            mcp_count = len(configured_mcps) if configured_mcps else 0
            agentpress_count = sum(
                1 for tool_data in agentpress_tools.values()
                if tool_data and isinstance(tool_data, dict) and tool_data.get('enabled', False)
            ) if agentpress_tools else 0
            
            return mcp_count + agentpress_count
        
        return sorted(agents, key=get_tools_count, reverse=True)
    
    async def _load_agents_with_configs(
        self,
        agent_rows: List[Dict[str, Any]],
        version_map: Dict[str, Dict[str, Any]]
    ) -> List[Dict[str, Any]]:
        """
        Load agents and apply their configurations from version_map.
        
        Args:
            agent_rows: List of agent database rows
            version_map: Pre-fetched version data by agent_id
            
        Returns:
            List of API response dictionaries
        """
        agent_datas = []
        for row in agent_rows:
            agent = self.loader._row_to_agent_data(row)
            
            # Apply config if available
            version_data = version_map.get(agent.agent_id)
            if version_data:
                self.loader._apply_version_config(agent, version_data)
                agent.config_loaded = True
            elif agent.is_suna_default:
                self.loader._load_suna_config(agent)
                agent.config_loaded = True
            
            agent_datas.append(agent.to_dict())
        
        return agent_datas

    async def _transform_agent_data(
        self, 
        agent_row: Dict[str, Any], 
        load_config: bool = False
    ) -> Dict[str, Any]:
        """
        Transform agent database row to API response.
        
        Args:
            agent_row: Raw agent database row
            load_config: Whether to include full configuration
            
        Returns:
            API response dictionary
        """
        # Use unified loader for consistent transformation
        agent_data = self.loader._row_to_agent_data(agent_row)
        
        # Load config if needed and version exists
        if load_config and agent_data.current_version_id:
            # Note: For list operations, we typically don't load individual configs
            # Instead, use batch loading via _load_agents_with_configs
            pass
        
        return agent_data.to_dict()

    async def _transform_template_to_agent_format(self, template_data: Dict[str, Any]) -> Dict[str, Any]:
<<<<<<< HEAD
        try:
            creator_name = None
            if template_data.get('creator_id'):
                try:
                    creator_result = await self.db.schema('basejump').from_('accounts').select('name, slug').eq('id', template_data['creator_id']).single().execute()
                    if creator_result.data:
                        creator_name = creator_result.data.get('name') or creator_result.data.get('slug')
                except Exception as e:
                    logger.warning(f"Failed to fetch creator name for template {template_data.get('template_id')}: {e}")

            return {
                "agent_id": template_data.get('template_id', ''),
                "name": template_data.get('name', ''),
                "description": template_data.get('description', ''),
                "system_prompt": template_data.get('system_prompt', ''),
                "configured_mcps": template_data.get('mcp_requirements', []),
                "custom_mcps": [],
                "agentpress_tools": template_data.get('agentpress_tools', {}),
                "is_default": False,
                "icon_name": template_data.get('icon_name'),
                "icon_color": template_data.get('icon_color'),
                "icon_background": template_data.get('icon_background'),
                "created_at": template_data.get('created_at', ''),
                "updated_at": template_data.get('updated_at'),
                "is_public": template_data.get('is_public', False),
                "tags": template_data.get('tags', []),
                "current_version_id": None,
                "version_count": 0,
                "current_version": None,
                "metadata": {
                    **(template_data.get('metadata', {})),
                    "is_template": True,
                    "creator_name": creator_name
                },
                
                "template_id": template_data.get('template_id'),
                "mcp_requirements": template_data.get('mcp_requirements', []),
                "model": template_data.get('metadata', {}).get('model'),
                "marketplace_published_at": template_data.get('marketplace_published_at'),
                "download_count": template_data.get('download_count', 0),
                "creator_name": creator_name,
                "creator_id": template_data.get('creator_id'),
                "is_epsilon_team": template_data.get('is_epsilon_team', False)
            }
        except Exception as e:
            logger.error(f"Error transforming template data: {e}", exc_info=True)
            return {
                "agent_id": template_data.get('template_id', 'unknown'),
                "name": template_data.get('name', 'Unknown Template'),
                "description": template_data.get('description', ''),
                "system_prompt": template_data.get('system_prompt', ''),
                "configured_mcps": [],
                "custom_mcps": [],
                "agentpress_tools": {},
                "is_default": False,
                "icon_name": None,
                "icon_color": None,
                "icon_background": None,
                "created_at": template_data.get('created_at', ''),
                "updated_at": template_data.get('updated_at'),
                "is_public": template_data.get('is_public', False),
                "tags": [],
                "current_version_id": None,
                "version_count": 0,
                "current_version": None,
                "metadata": {"is_template": True, "transform_error": True},
                
                "template_id": template_data.get('template_id', 'unknown'),
                "mcp_requirements": [],
                "model": None,
                "marketplace_published_at": template_data.get('marketplace_published_at'),
                "download_count": 0,
                "creator_name": None,
                "creator_id": template_data.get('creator_id'),
                "is_epsilon_team": False
            } 
=======
        """Transform template to agent format using unified loader."""
        agent_data = await self.loader.load_template(template_data, fetch_creator_name=True)
        result = agent_data.to_dict()
        
        # Add template-specific fields
        result.update({
            "template_id": template_data.get('template_id'),
            "mcp_requirements": template_data.get('mcp_requirements', []),
            "marketplace_published_at": template_data.get('marketplace_published_at'),
            "download_count": template_data.get('download_count', 0),
            "creator_name": agent_data.metadata.get('creator_name'),
            "creator_id": template_data.get('creator_id'),
            "is_kortix_team": template_data.get('is_kortix_team', False)
        })
        
        return result 
>>>>>>> 3faa9d7d
<|MERGE_RESOLUTION|>--- conflicted
+++ resolved
@@ -392,84 +392,6 @@
         return agent_data.to_dict()
 
     async def _transform_template_to_agent_format(self, template_data: Dict[str, Any]) -> Dict[str, Any]:
-<<<<<<< HEAD
-        try:
-            creator_name = None
-            if template_data.get('creator_id'):
-                try:
-                    creator_result = await self.db.schema('basejump').from_('accounts').select('name, slug').eq('id', template_data['creator_id']).single().execute()
-                    if creator_result.data:
-                        creator_name = creator_result.data.get('name') or creator_result.data.get('slug')
-                except Exception as e:
-                    logger.warning(f"Failed to fetch creator name for template {template_data.get('template_id')}: {e}")
-
-            return {
-                "agent_id": template_data.get('template_id', ''),
-                "name": template_data.get('name', ''),
-                "description": template_data.get('description', ''),
-                "system_prompt": template_data.get('system_prompt', ''),
-                "configured_mcps": template_data.get('mcp_requirements', []),
-                "custom_mcps": [],
-                "agentpress_tools": template_data.get('agentpress_tools', {}),
-                "is_default": False,
-                "icon_name": template_data.get('icon_name'),
-                "icon_color": template_data.get('icon_color'),
-                "icon_background": template_data.get('icon_background'),
-                "created_at": template_data.get('created_at', ''),
-                "updated_at": template_data.get('updated_at'),
-                "is_public": template_data.get('is_public', False),
-                "tags": template_data.get('tags', []),
-                "current_version_id": None,
-                "version_count": 0,
-                "current_version": None,
-                "metadata": {
-                    **(template_data.get('metadata', {})),
-                    "is_template": True,
-                    "creator_name": creator_name
-                },
-                
-                "template_id": template_data.get('template_id'),
-                "mcp_requirements": template_data.get('mcp_requirements', []),
-                "model": template_data.get('metadata', {}).get('model'),
-                "marketplace_published_at": template_data.get('marketplace_published_at'),
-                "download_count": template_data.get('download_count', 0),
-                "creator_name": creator_name,
-                "creator_id": template_data.get('creator_id'),
-                "is_epsilon_team": template_data.get('is_epsilon_team', False)
-            }
-        except Exception as e:
-            logger.error(f"Error transforming template data: {e}", exc_info=True)
-            return {
-                "agent_id": template_data.get('template_id', 'unknown'),
-                "name": template_data.get('name', 'Unknown Template'),
-                "description": template_data.get('description', ''),
-                "system_prompt": template_data.get('system_prompt', ''),
-                "configured_mcps": [],
-                "custom_mcps": [],
-                "agentpress_tools": {},
-                "is_default": False,
-                "icon_name": None,
-                "icon_color": None,
-                "icon_background": None,
-                "created_at": template_data.get('created_at', ''),
-                "updated_at": template_data.get('updated_at'),
-                "is_public": template_data.get('is_public', False),
-                "tags": [],
-                "current_version_id": None,
-                "version_count": 0,
-                "current_version": None,
-                "metadata": {"is_template": True, "transform_error": True},
-                
-                "template_id": template_data.get('template_id', 'unknown'),
-                "mcp_requirements": [],
-                "model": None,
-                "marketplace_published_at": template_data.get('marketplace_published_at'),
-                "download_count": 0,
-                "creator_name": None,
-                "creator_id": template_data.get('creator_id'),
-                "is_epsilon_team": False
-            } 
-=======
         """Transform template to agent format using unified loader."""
         agent_data = await self.loader.load_template(template_data, fetch_creator_name=True)
         result = agent_data.to_dict()
@@ -485,5 +407,4 @@
             "is_kortix_team": template_data.get('is_kortix_team', False)
         })
         
-        return result 
->>>>>>> 3faa9d7d
+        return result 