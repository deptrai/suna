"""
Mathematically optimized prompt caching system for AgentPress.

Implements adaptive token-based caching with dynamic threshold calculation:

Mathematical Optimization:
- Auto-detects context window from model registry (200k-1M+ tokens)
- Calculates optimal cache thresholds using multi-factor formula
- Adapts to conversation stage, context size, and token density
- Prevents cache block preoccupation in large context windows

Dynamic Thresholds (scales with conversation length):
- 200k context: 1.5k (≤20 msgs) → 3k (≤100 msgs) → 5k (≤500 msgs) → 9k (500+ msgs)
- 1M context: 7.5k (≤20 msgs) → 15k (≤100 msgs) → 25k (≤500 msgs) → 45k (500+ msgs)
- 2M context: 15k (≤20 msgs) → 30k (≤100 msgs) → 50k (≤500 msgs) → 90k (500+ msgs)
- Adjusts for high/low token density conversations
- Enforces bounds: min 1024 tokens, max 15% of context

Technical Features:
- Accurate token counting using LiteLLM's model-specific tokenizers
- Strategic 4-block distribution with automatic cache management
- Fixed-size chunks prevent cache invalidation
- Cost-benefit analysis for optimal caching strategy

Cache Strategy:
1. Block 1: System prompt (cached if ≥1024 tokens)
2. Blocks 2-4: Adaptive conversation chunks with automatic management
3. Early aggressive caching for quick wins
4. Late conservative caching to preserve blocks

Achieves 70-90% cost/latency savings while scaling efficiently
from 200k to 1M+ token context windows.

Based on Anthropic documentation and mathematical optimization (Sept 2025).
"""

from typing import Dict, Any, List, Optional
from datetime import datetime, timezone
from core.utils.logger import logger


async def get_stored_threshold(thread_id: str, model: str) -> Optional[Dict[str, Any]]:
    """Get stored cache threshold from thread metadata."""
    from core.services.supabase import DBConnection
    db = DBConnection()
    client = await db.client
    
    try:
        result = await client.table('threads').select('metadata').eq('thread_id', thread_id).single().execute()
        if result.data:
            metadata = result.data.get('metadata', {})
            cache_config = metadata.get('cache_config', {})
            
            # Validate it's for the same model
            if cache_config.get('model') == model:
                return cache_config
    except Exception as e:
        logger.debug(f"No stored threshold found for thread {thread_id}: {e}")
    
    return None


async def store_threshold(thread_id: str, threshold: int, model: str, reason: str, turn: int):
    """Store cache threshold in thread metadata."""
    from core.services.supabase import DBConnection
    db = DBConnection()
    client = await db.client
    
    try:
        # Get existing metadata
        result = await client.table('threads').select('metadata').eq('thread_id', thread_id).single().execute()
        metadata = result.data.get('metadata', {}) if result.data else {}
        
        # Update cache config
        metadata['cache_config'] = {
            'threshold': threshold,
            'model': model,
            'last_calc_turn': turn,
            'last_calc_reason': reason,
            'updated_at': datetime.now(timezone.utc).isoformat()
        }
        
        # Write back
        await client.table('threads').update({'metadata': metadata}).eq('thread_id', thread_id).execute()
        
        logger.info(f"💾 Stored cache threshold: {threshold} tokens (reason: {reason})")
    except Exception as e:
        logger.warning(f"Failed to store threshold: {e}")


async def get_stored_cached_blocks(thread_id: str, model: str) -> Optional[Dict[str, Any]]:
    """Get stored cached blocks from thread metadata."""
    from core.services.supabase import DBConnection
    db = DBConnection()
    client = await db.client
    
    try:
        result = await client.table('threads').select('metadata').eq('thread_id', thread_id).single().execute()
        if result.data:
            metadata = result.data.get('metadata', {})
            cached_blocks = metadata.get('cached_blocks')
            cache_metadata = metadata.get('cache_metadata', {})
            
            # Validate model matches
            if cache_metadata.get('model') == model and cached_blocks:
                return {
                    'blocks': cached_blocks,
                    'last_message_id': cache_metadata.get('last_message_id'),
                    'total_messages': cache_metadata.get('total_messages', 0)
                }
    except Exception as e:
        logger.debug(f"No stored blocks found: {e}")
    
    return None


async def store_cached_blocks(
    thread_id: str, 
    blocks: List[Dict[str, Any]], 
    last_message_id: str,
    total_messages: int,
    model: str
):
    """Store prepared cached blocks in thread metadata."""
    from core.services.supabase import DBConnection
    
    db = DBConnection()
    client = await db.client
    
    try:
        result = await client.table('threads').select('metadata').eq('thread_id', thread_id).single().execute()
        metadata = result.data.get('metadata', {}) if result.data else {}
        
        metadata['cached_blocks'] = blocks
        metadata['cache_metadata'] = {
            'last_message_id': last_message_id,
            'model': model,
            'created_at': datetime.now(timezone.utc).isoformat(),
            'total_messages': total_messages, 
            'blocks_created': len(blocks)
        }
        
        await client.table('threads').update({'metadata': metadata}).eq('thread_id', thread_id).execute()
        logger.info(f"💾 Stored {len(blocks)} cached blocks covering {total_messages} messages")
    except Exception as e:
        logger.warning(f"Failed to store cached blocks: {e}")


async def invalidate_cached_blocks(thread_id: str):
    """Clear cached blocks (after compression or model change)."""
    from core.services.supabase import DBConnection
    
    db = DBConnection()
    client = await db.client
    
    try:
        result = await client.table('threads').select('metadata').eq('thread_id', thread_id).single().execute()
        metadata = result.data.get('metadata', {}) if result.data else {}
        
        # Remove cached blocks
        metadata.pop('cached_blocks', None)
        metadata.pop('cache_metadata', None)
        
        await client.table('threads').update({'metadata': metadata}).eq('thread_id', thread_id).execute()
        logger.info(f"🗑️ Invalidated cached blocks for thread {thread_id}")
    except Exception as e:
        logger.warning(f"Failed to invalidate blocks: {e}")


def get_resolved_model_id(model_name: str) -> str:
    """Resolve model name to its canonical ID through the model registry."""
    try:
        from core.ai_models.registry import ModelRegistry
        registry = ModelRegistry()
        model = registry.get(model_name)
        if model:
            resolved_id = model.id
            if resolved_id != model_name:
                logger.debug(f"Resolved model '{model_name}' to '{resolved_id}'")
            return resolved_id
        else:
            logger.debug(f"Could not resolve model '{model_name}', using as-is")
            return model_name
    except Exception as e:
        logger.warning(f"Error resolving model name: {e}")
        return model_name

def is_anthropic_model(model_name: str) -> bool:
    """Check if model supports Anthropic prompt caching (including Bedrock-served Claude models)."""
    resolved_model = get_resolved_model_id(model_name).lower()
    # Include 'bedrock' since Bedrock can serve Claude/Anthropic models
    return any(provider in resolved_model for provider in ['anthropic', 'claude', 'sonnet', 'haiku', 'opus', 'bedrock'])

def estimate_token_count(text: str, model: str = "claude-3-5-sonnet-20240620") -> int:
    """
    Accurate token counting using LiteLLM's token_counter.
    Uses model-specific tokenizers when available, falls back to tiktoken.
    """
    if not text:
        return 0
    
    try:
        from litellm import token_counter
        # Use LiteLLM's token counter with the specific model
        return token_counter(model=model, text=str(text))
    except Exception as e:
        logger.warning(f"LiteLLM token counting failed: {e}, using fallback estimation")
        # Fallback to word-based estimation
        word_count = len(str(text).split())
        return int(word_count * 1.3)

def get_message_token_count(message: Dict[str, Any], model: str = "claude-3-5-sonnet-20240620") -> int:
    """Get estimated token count for a message, including base64 image data."""
    content = message.get('content', '')
    if isinstance(content, list):
        total_tokens = 0
        for item in content:
            if isinstance(item, dict):
                if item.get('type') == 'text':
                    total_tokens += estimate_token_count(item.get('text', ''), model)
                elif item.get('type') == 'image_url':
                    # Count image_url tokens - base64 data is very token-heavy
                    image_url = item.get('image_url', {}).get('url', '')
                    total_tokens += estimate_token_count(image_url, model)
        return total_tokens
    return estimate_token_count(str(content), model)

def get_messages_token_count(messages: List[Dict[str, Any]], model: str = "claude-3-5-sonnet-20240620") -> int:
    """Get total token count for a list of messages."""
    return sum(get_message_token_count(msg, model) for msg in messages)

def calculate_optimal_cache_threshold(
    context_window: int, 
    message_count: int, 
    current_tokens: int
) -> int:
    """
    Calculate mathematically optimized cache threshold based on:
    1. Context window size (larger windows = larger thresholds)
    2. Conversation stage (early vs late)
    3. Cost-benefit analysis
    4. Token density optimization
    
    Formula considerations:
    - Early conversation: Lower thresholds for quick cache benefits
    - Large context windows: Higher thresholds to avoid preoccupying blocks
    - Cost efficiency: Balance 1.25x write cost vs 0.1x read savings
    """
    
    # Base threshold as percentage of context window
    # For 200k: 2.5% = 5k, For 1M: 2.5% = 25k
    base_threshold = int(context_window * 0.025)
    
    # Conversation stage factor - scaled for real-world thread lengths
    if message_count <= 20:
        # Early conversation: Aggressive caching for quick wins
        stage_multiplier = 0.3  # 30% of base (1.5k for 200k, 7.5k for 1M)
    elif message_count <= 100:
        # Growing conversation: Balanced approach
        stage_multiplier = 0.6  # 60% of base (3k for 200k, 15k for 1M)
    elif message_count <= 500:
        # Mature conversation: Larger chunks to preserve blocks
        stage_multiplier = 1.0  # 100% of base (5k for 200k, 25k for 1M)
    else:
        # Very long conversation (500+ messages): Conservative to maximize efficiency
        stage_multiplier = 1.8  # 180% of base (9k for 200k, 45k for 1M)
    
    # Context window scaling
    if context_window >= 2_000_000:
        # Massive context (Gemini 2.5 Pro): Very large chunks
        context_multiplier = 2.0
    elif context_window >= 1_000_000:
        # Very large context: Can afford larger chunks
        context_multiplier = 1.5
    elif context_window >= 500_000:
        # Large context: Moderate scaling
        context_multiplier = 1.2
    else:
        # Standard context: Conservative
        context_multiplier = 1.0
    
    # Current token density adjustment
    if current_tokens > 0:
        avg_tokens_per_message = current_tokens / message_count
        if avg_tokens_per_message > 1000:
            # High token density: Increase threshold to avoid micro-chunks
            density_multiplier = 1.3
        elif avg_tokens_per_message < 200:
            # Low token density: Decrease threshold for more granular caching
            density_multiplier = 0.8
        else:
            density_multiplier = 1.0
    else:
        density_multiplier = 1.0
    
    # Calculate final threshold
    optimal_threshold = int(base_threshold * stage_multiplier * context_multiplier * density_multiplier)
    
    # Enforce bounds
    min_threshold = max(1024, int(context_window * 0.005))  # At least 1024 tokens or 0.5% of context
    max_threshold = int(context_window * 0.15)  # No more than 15% of context window
    
    final_threshold = max(min_threshold, min(optimal_threshold, max_threshold))
    
    from core.utils.logger import logger
    logger.info(f"🧮 Calculated optimal cache threshold: {final_threshold} tokens")
    logger.debug(f"   Context: {context_window}, Messages: {message_count}, Current: {current_tokens}")
    logger.debug(f"   Factors - Stage: {stage_multiplier:.1f}, Context: {context_multiplier:.1f}, Density: {density_multiplier:.1f}")
    
    return final_threshold

def add_cache_control(message: Dict[str, Any]) -> Dict[str, Any]:
    """Add cache_control to a message."""
    content = message.get('content', '')
    role = message.get('role', '')

    # If already in list format with cache_control, return as-is
    if isinstance(content, list):
        if content and isinstance(content[0], dict) and 'cache_control' in content[0]:
            return message
        # Convert existing list format to cached format
        text_content = ""
        for item in content:
            if isinstance(item, dict) and item.get('type') == 'text':
                text_content += item.get('text', '')
        content = text_content

    return {
        "role": role,
        "content": [
            {
                "type": "text",
                "text": str(content),
                "cache_control": {"type": "ephemeral"}
            }
        ]
    }

async def apply_anthropic_caching_strategy(
    working_system_prompt: Dict[str, Any], 
    conversation_messages: List[Dict[str, Any]], 
    model_name: str,
    thread_id: Optional[str] = None,  # NEW: for threshold storage
    turn_number: Optional[int] = None,  # NEW: for tracking
    force_recalc: bool = False,  # NEW: for compression triggers
    context_window_tokens: Optional[int] = None,  # Auto-detect from model registry
    cache_threshold_tokens: Optional[int] = None  # Auto-calculate based on context window
) -> List[Dict[str, Any]]:
    """
    Apply mathematically optimized token-based caching strategy for Anthropic models.
    
    Dynamic Strategy:
    - Auto-detects context window from model registry (200k-1M+ tokens)
    - Calculates optimal cache thresholds based on conversation stage & context size
    - Early conversations: Aggressive caching (2k-10k tokens) for quick wins
    - Late conversations: Conservative caching (6k-30k tokens) to preserve blocks
    - Adapts to token density (high/low verbosity conversations)
    
    Mathematical Factors:
    - Base threshold: 2.5% of context window
    - Stage multiplier: 0.3x (≤20 msgs) → 0.6x (≤100 msgs) → 1.0x (≤500 msgs) → 1.8x (500+ msgs)
    - Context multiplier: 1.0x (200k) → 1.2x (500k) → 1.5x (1M+) → 2.0x (2M+)
    - Density multiplier: 0.8x (sparse) → 1.0x (normal) → 1.3x (dense)
    
    This prevents cache invalidation while optimizing for context window utilization
    and cost efficiency across different conversation patterns.
    """
    # DEBUG: Count message roles to verify tool results are included
    message_roles = [msg.get('role', 'unknown') for msg in conversation_messages]
    role_counts = {}
    for role in message_roles:
        role_counts[role] = role_counts.get(role, 0) + 1
    logger.debug(f"🔍 CACHING INPUT: {len(conversation_messages)} messages - Roles: {role_counts}")
    if not conversation_messages:
        conversation_messages = []
    
    # Return early for non-Anthropic models
    if not is_anthropic_model(model_name):
        logger.debug(f"Model {model_name} doesn't support Anthropic caching")
        # Filter out system messages to prevent duplication
        filtered_conversation = [msg for msg in conversation_messages if msg.get('role') != 'system']
        if len(filtered_conversation) < len(conversation_messages):
            logger.debug(f"🔧 Filtered out {len(conversation_messages) - len(filtered_conversation)} system messages")
        return [working_system_prompt] + filtered_conversation
    
    # Try to load stored blocks (unless force rebuild)
    if thread_id and not force_recalc:
        stored = await get_stored_cached_blocks(thread_id, model_name)
        
        if stored:
            cached_blocks = stored['blocks']
            last_message_id = stored['last_message_id']
            stored_count = stored['total_messages']
            
            # Find new messages (after last_message_id)
            new_messages = []
            found_last = False
            for msg in conversation_messages:
                if found_last:
                    new_messages.append(msg)
                elif msg.get('message_id') == last_message_id:
                    found_last = True
            
            if new_messages:
                logger.info(f"♻️ Loaded {len(cached_blocks)} cached blocks, appending {len(new_messages)} new messages")
                # Return: system + cached_blocks + new messages
                return [working_system_prompt] + cached_blocks + new_messages
            else:
                # No new messages, just return cached
                logger.info(f"♻️ Loaded {len(cached_blocks)} cached blocks (no new messages)")
                return [working_system_prompt] + cached_blocks
    
    # No stored blocks or force rebuild - chunk from scratch
    logger.info(f"🆕 Building cache blocks from scratch ({len(conversation_messages)} messages)")
    
    # Check if we should use stored threshold
    stored_config = None
    should_recalculate = force_recalc
    
    if thread_id and not force_recalc:
        stored_config = await get_stored_threshold(thread_id, model_name)
        
        if stored_config:
            cache_threshold_tokens = stored_config['threshold']
            logger.info(f"♻️ Reusing stored threshold: {cache_threshold_tokens} tokens (last calc: turn {stored_config['last_calc_turn']}, reason: {stored_config['last_calc_reason']})")
        else:
            should_recalculate = True
            logger.info(f"🆕 No stored threshold - will calculate and store")
    
    # Get context window from model registry
    if context_window_tokens is None:
        try:
            from core.ai_models.registry import registry
            context_window_tokens = registry.get_context_window(model_name, default=200_000)
            logger.debug(f"Retrieved context window from registry: {context_window_tokens} tokens")
        except Exception as e:
            logger.warning(f"Failed to get context window from registry: {e}")
            context_window_tokens = 200_000  # Safe default
    
    # Calculate mathematically optimized cache threshold
    if cache_threshold_tokens is None or should_recalculate:
        # Include system prompt tokens in calculation for accurate density (like compression does)
        # Use token_counter on combined messages to match compression's calculation method
        from litellm import token_counter
        total_tokens = token_counter(model=model_name, messages=[working_system_prompt] + conversation_messages) if conversation_messages else 0
        
        cache_threshold_tokens = calculate_optimal_cache_threshold(
            context_window_tokens, 
            len(conversation_messages),
            total_tokens  # Now includes system prompt for accurate density calculation
        )
        
        # Store it if we have thread_id
        if thread_id and turn_number is not None:
            reason = "compression" if force_recalc else "initial"
            await store_threshold(thread_id, cache_threshold_tokens, model_name, reason, turn_number)
    
    logger.info(f"📊 Applying single cache breakpoint strategy for {len(conversation_messages)} messages")
    
    # Filter out any existing system messages from conversation
    system_msgs_in_conversation = [msg for msg in conversation_messages if msg.get('role') == 'system']
    if system_msgs_in_conversation:
        original_count = len(conversation_messages)
        conversation_messages = [msg for msg in conversation_messages if msg.get('role') != 'system']
        logger.info(f"🔧 Filtered out {original_count - len(conversation_messages)} system messages to prevent duplication")
    
    prepared_messages = []
    
    # Block 1: System prompt (cache if ≥1024 tokens)
    system_tokens = get_message_token_count(working_system_prompt, model_name)
    if system_tokens >= 1024:  # Anthropic's minimum cacheable size
        cached_system = add_cache_control(working_system_prompt)
        prepared_messages.append(cached_system)
        logger.info(f"🔥 Block 1: Cached system prompt ({system_tokens} tokens)")
        blocks_used = 1
    else:
        prepared_messages.append(working_system_prompt)
        logger.debug(f"System prompt too small for caching: {system_tokens} tokens")
        blocks_used = 0
    
    # Handle conversation messages with token-based chunked caching
    if not conversation_messages:
        logger.debug("No conversation messages to add")
        return prepared_messages
    
    total_conversation_tokens = get_messages_token_count(conversation_messages, model_name)
    logger.info(f"📊 Processing {len(conversation_messages)} messages ({total_conversation_tokens} tokens)")
    
    # Check if we have enough tokens to start caching
    if total_conversation_tokens < 1024:  # Below minimum cacheable size
        prepared_messages.extend(conversation_messages)
        logger.debug(f"Conversation too small for caching: {total_conversation_tokens} tokens")
        return prepared_messages
    
    # Token-based chunked caching strategy
    max_conversation_blocks = 4 - blocks_used  # Reserve blocks used by system prompt
    
    # Calculate optimal chunk size to avoid context overflow
    # Reserve ~20% of context window for new messages and outputs
    max_cacheable_tokens = int(context_window_tokens * 0.8)
    
    if total_conversation_tokens <= max_cacheable_tokens:
        logger.debug(f"Conversation fits within cache limits - use chunked approach")
        
        # DYNAMIC CHUNK SIZING: Adjust threshold to maximize cache utilization
        # With only 3-4 blocks available, we want to cache as much as possible
        if max_conversation_blocks > 0:
            # Calculate optimal chunk size to utilize all available blocks
            optimal_chunk_size = total_conversation_tokens // max_conversation_blocks
            
            # If optimal size is much larger than current threshold, use it
            # This prevents leaving large portions uncached
            if optimal_chunk_size > cache_threshold_tokens * 1.5:
                adjusted_threshold = min(optimal_chunk_size, 30000)  # Cap at 30k per block
                logger.info(f"📈 Adjusting chunk threshold: {cache_threshold_tokens} → {adjusted_threshold} tokens (to fit {total_conversation_tokens} tokens in {max_conversation_blocks} blocks)")
                cache_threshold_tokens = adjusted_threshold
        
        # Conversation fits within cache limits - use chunked approach
        chunks_created, last_cached_message_id = create_conversation_chunks(
            conversation_messages, 
            cache_threshold_tokens, 
            max_conversation_blocks,
            prepared_messages,
            model_name
        )
        blocks_used += chunks_created
        logger.info(f"✅ Created {chunks_created} conversation cache blocks")
    else:
        # Conversation too large - need summarization or truncation
        logger.warning(f"Conversation ({total_conversation_tokens} tokens) exceeds cache limit ({max_cacheable_tokens})")
        # For now, add recent messages only (could implement summarization here)
        recent_token_limit = min(cache_threshold_tokens * 2, max_cacheable_tokens)
        recent_messages = get_recent_messages_within_token_limit(conversation_messages, recent_token_limit, model_name)
        prepared_messages.extend(recent_messages)
        logger.info(f"Added {len(recent_messages)} recent messages ({get_messages_token_count(recent_messages, model_name)} tokens)")
    
    logger.info(f"🎯 Total cache blocks used: {blocks_used}/4")
    
    # Log final structure
    cache_count = sum(1 for msg in prepared_messages 
                     if isinstance(msg.get('content'), list) and 
                     msg['content'] and 
                     isinstance(msg['content'][0], dict) and 
                     'cache_control' in msg['content'][0])
    
    logger.info(f"✅ Final structure: {cache_count} cache breakpoints, {len(prepared_messages)} total blocks")
<<<<<<< HEAD

    # Phase 1 Task 1.1.3: Log cache performance metrics to GlitchTip
    try:
        import sentry_sdk

        # Calculate metrics
        total_tokens = system_tokens + total_conversation_tokens
        cache_hit_rate = (cache_count / len(prepared_messages) * 100) if len(prepared_messages) > 0 else 0

        sentry_sdk.set_context("cache_performance", {
            "blocks_used": blocks_used,
            "max_blocks": 4,
            "system_tokens": system_tokens,
            "conversation_tokens": total_conversation_tokens,
            "total_tokens": total_tokens,
            "cache_breakpoints": cache_count,
            "cache_hit_rate": round(cache_hit_rate, 2),
            "model": model_name
        })
        sentry_sdk.capture_message(
            f"Cache Performance: {blocks_used}/4 blocks, {cache_hit_rate:.1f}% hit rate",
            level="info"
        )
        logger.debug(f"📊 Cache performance logged to GlitchTip: {blocks_used} blocks, {cache_hit_rate:.1f}% hit rate")
    except Exception as e:
        logger.warning(f"Failed to log cache performance to GlitchTip: {e}")

=======
    
    # Store cached blocks for future use (if we have thread_id and created blocks)
    if thread_id and 'last_cached_message_id' in locals() and last_cached_message_id:
        # Extract cached blocks (those with cache_control)
        cached_blocks_to_store = []
        for msg in prepared_messages[1:]:  # Skip system prompt
            if isinstance(msg.get('content'), list):
                for item in msg['content']:
                    if isinstance(item, dict) and 'cache_control' in item:
                        cached_blocks_to_store.append(msg)
                        break
        
        if cached_blocks_to_store:
            await store_cached_blocks(
                thread_id,
                cached_blocks_to_store,
                last_message_id=last_cached_message_id,
                total_messages=len(conversation_messages),
                model=model_name
            )
    
>>>>>>> 3faa9d7d
    return prepared_messages

def create_conversation_chunks(
    messages: List[Dict[str, Any]], 
    chunk_threshold_tokens: int,
    max_blocks: int,
    prepared_messages: List[Dict[str, Any]],
    model: str = "claude-3-5-sonnet-20240620"
) -> tuple[int, Optional[str]]:
    """
    Create conversation cache chunks based on token thresholds.
    Final messages are NEVER cached to prevent cache invalidation.
    Returns (chunks_created, last_message_id_in_cached_chunks).
    """
    logger.debug(f"Creating conversation chunks - chunk threshold: {chunk_threshold_tokens}, max blocks: {max_blocks}")
    if not messages or max_blocks <= 0:
        return 0, None
    
    chunks_created = 0
    current_chunk = []
    current_chunk_tokens = 0
    last_cached_message_id = None
    
    for i, message in enumerate(messages):
        message_tokens = get_message_token_count(message, model)
        
        # Check if adding this message would exceed threshold
        if current_chunk_tokens + message_tokens > chunk_threshold_tokens and current_chunk:
            # Create cache block for current chunk
            if chunks_created < max_blocks:  # No need to reserve blocks since final messages are never cached
                # Track last message ID before creating cache block
                if current_chunk:
                    last_msg = current_chunk[-1]
                    last_cached_message_id = last_msg.get('message_id')
                
                chunk_text = format_conversation_for_cache(current_chunk)
                cache_block = {
                    "role": "user",
                    "content": [
                        {
                            "type": "text",
                            "text": chunk_text,
                            "cache_control": {"type": "ephemeral"}
                        }
                    ]
                }
                prepared_messages.append(cache_block)
                chunks_created += 1
                logger.info(f"🔥 Block {chunks_created + 1}: Cached chunk ({current_chunk_tokens} tokens, {len(current_chunk)} messages)")
                
                # Reset for next chunk
                current_chunk = []
                current_chunk_tokens = 0
            else:
                # Hit max blocks - add remaining messages individually
                prepared_messages.extend(current_chunk)
                prepared_messages.extend(messages[i:])
                logger.debug(f"Hit max blocks limit, added {len(messages) - i + len(current_chunk)} remaining messages uncached")
                return chunks_created, last_cached_message_id
        
        current_chunk.append(message)
        current_chunk_tokens += message_tokens
    
    # Handle final chunk - NEVER cache the final messages as it breaks caching logic
    if current_chunk:
        # Always add final chunk uncached to prevent cache invalidation
        prepared_messages.extend(current_chunk)
    
    return chunks_created, last_cached_message_id

def get_recent_messages_within_token_limit(messages: List[Dict[str, Any]], token_limit: int, model: str = "claude-3-5-sonnet-20240620") -> List[Dict[str, Any]]:
    """Get the most recent messages that fit within the token limit."""
    if not messages:
        return []
    
    recent_messages = []
    total_tokens = 0
    
    # Start from the end and work backwards
    for message in reversed(messages):
        message_tokens = get_message_token_count(message, model)
        if total_tokens + message_tokens <= token_limit:
            recent_messages.insert(0, message)  # Insert at beginning to maintain order
            total_tokens += message_tokens
        else:
            break
    
    return recent_messages

def format_conversation_for_cache(messages: List[Dict[str, Any]]) -> str:
    """Format conversation messages into a single text block for caching."""
    formatted_parts = []
    
    for msg in messages:
        role = msg.get('role', 'unknown')
        content = msg.get('content', '')
        
        # Handle different content formats
        if isinstance(content, list):
            # Extract text from list format
            text_content = ""
            for item in content:
                if isinstance(item, dict) and item.get('type') == 'text':
                    text_content += item.get('text', '')
                elif not isinstance(item, dict) or 'cache_control' not in item:
                    text_content += str(item)
        else:
            text_content = str(content)
        
        # Clean up and format
        text_content = text_content.strip()
        if text_content:
            role_indicator = "User" if role == "user" else "Assistant" if role == "assistant" else role.title()
            formatted_parts.append(f"{role_indicator}: {text_content}")
    
    return "\n\n".join(formatted_parts)

def validate_cache_blocks(messages: List[Dict[str, Any]], model_name: str, max_blocks: int = 4) -> List[Dict[str, Any]]:
    """
    Validate cache block count stays within Anthropic's 4-block limit.
    With our 2-block strategy, this should never be an issue.
    """
    if not is_anthropic_model(model_name):
        return messages
    
    cache_count = sum(1 for msg in messages 
                     if isinstance(msg.get('content'), list) and 
                     msg['content'] and 
                     isinstance(msg['content'][0], dict) and 
                     'cache_control' in msg['content'][0])
    
    if cache_count <= max_blocks:
        logger.debug(f"✅ Cache validation passed: {cache_count} conversation blocks (+ system prompt = {cache_count + 1} total)")
        return messages
    
    logger.warning(f"⚠️ Cache validation failed: {cache_count} conversation blocks exceeds limit of {max_blocks}")
    return messages  # With 2-block strategy, this shouldn't happen<|MERGE_RESOLUTION|>--- conflicted
+++ resolved
@@ -544,35 +544,6 @@
                      'cache_control' in msg['content'][0])
     
     logger.info(f"✅ Final structure: {cache_count} cache breakpoints, {len(prepared_messages)} total blocks")
-<<<<<<< HEAD
-
-    # Phase 1 Task 1.1.3: Log cache performance metrics to GlitchTip
-    try:
-        import sentry_sdk
-
-        # Calculate metrics
-        total_tokens = system_tokens + total_conversation_tokens
-        cache_hit_rate = (cache_count / len(prepared_messages) * 100) if len(prepared_messages) > 0 else 0
-
-        sentry_sdk.set_context("cache_performance", {
-            "blocks_used": blocks_used,
-            "max_blocks": 4,
-            "system_tokens": system_tokens,
-            "conversation_tokens": total_conversation_tokens,
-            "total_tokens": total_tokens,
-            "cache_breakpoints": cache_count,
-            "cache_hit_rate": round(cache_hit_rate, 2),
-            "model": model_name
-        })
-        sentry_sdk.capture_message(
-            f"Cache Performance: {blocks_used}/4 blocks, {cache_hit_rate:.1f}% hit rate",
-            level="info"
-        )
-        logger.debug(f"📊 Cache performance logged to GlitchTip: {blocks_used} blocks, {cache_hit_rate:.1f}% hit rate")
-    except Exception as e:
-        logger.warning(f"Failed to log cache performance to GlitchTip: {e}")
-
-=======
     
     # Store cached blocks for future use (if we have thread_id and created blocks)
     if thread_id and 'last_cached_message_id' in locals() and last_cached_message_id:
@@ -594,7 +565,6 @@
                 model=model_name
             )
     
->>>>>>> 3faa9d7d
     return prepared_messages
 
 def create_conversation_chunks(
