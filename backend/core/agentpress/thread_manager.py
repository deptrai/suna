--- conflicted
+++ resolved
@@ -255,33 +255,7 @@
         """Run a conversation thread with LLM integration and tool execution."""
         logger.debug(f"🚀 Starting thread execution for {thread_id} with model {llm_model}")
 
-<<<<<<< HEAD
-        # Phase 1 Task 1.1.2: Add Comprehensive Request Logging
-        try:
-            import sentry_sdk
-            from datetime import datetime
-            sentry_sdk.set_context("prompt_request", {
-                "thread_id": thread_id,
-                "model": llm_model,
-                "prompt_size": len(system_prompt.get('content', '')),
-                "cache_enabled": enable_prompt_caching,
-                "tool_count": len(processor_config.tools) if processor_config and processor_config.tools else 0,
-                "timestamp": datetime.now().isoformat()
-            })
-            sentry_sdk.capture_message(
-                f"Prompt Request: {llm_model}, {len(system_prompt.get('content', ''))} chars",
-                level="info"
-            )
-        except Exception as e:
-            logger.warning(f"Failed to log request to GlitchTip: {e}")
-
-        # NOTE: Moved GlitchTip logging to AFTER optimization (line ~575)
-        # to log the FINAL context sent to LLM, not the initial context
-
-        # Ensure we have a valid ProcessorConfig object FIRST (before dynamic routing)
-=======
         # Ensure we have a valid ProcessorConfig object
->>>>>>> 3faa9d7d
         if processor_config is None:
             config = ProcessorConfig()
         elif isinstance(processor_config, ProcessorConfig):
@@ -289,64 +263,6 @@
         else:
             logger.error(f"Invalid processor_config type: {type(processor_config)}, creating default")
             config = ProcessorConfig()
-
-        # Phase 3 Task 3.1.2: Dynamic Prompt Routing
-        # Use modular prompt builder with dynamic routing
-        # TEMPORARY FIX: Disable dynamic routing for v98store models with tools
-        # Root cause: Large modular prompts (82k chars) + tools cause v98store API 500 errors
-        use_dynamic_routing = False  # Feature flag - DISABLED for debugging
-
-        if use_dynamic_routing:
-            try:
-                from core.prompts.router import get_router
-                from core.prompts.module_manager import get_prompt_builder
-
-                # Get user query for routing
-                user_query = ""
-                if temporary_message:
-                    user_query = temporary_message.get('content', '')
-                else:
-                    # Get last user message from thread
-                    messages_for_routing = await self.get_llm_messages(thread_id)
-                    for msg in reversed(messages_for_routing):
-                        if isinstance(msg, dict) and msg.get('role') == 'user':
-                            user_query = str(msg.get('content', ''))
-                            break
-
-                if user_query:
-                    # Route to appropriate modules
-                    router = get_router()
-                    modules_needed = router.route(user_query)
-
-                    # Build modular prompt with context
-                    builder = get_prompt_builder()
-
-                    # Create context with tool calling mode
-                    context = {
-                        'native_tool_calling': config.native_tool_calling,
-                        'user_query': user_query
-                    }
-
-                    modular_prompt_content = builder.build_prompt(modules_needed, context=context)
-
-                    # Replace system prompt with modular version
-                    system_prompt = {
-                        "role": "system",
-                        "content": modular_prompt_content
-                    }
-
-                    logger.info(f"🧭 Dynamic routing applied: {len(modules_needed)} modules, {len(modular_prompt_content)} chars, native_tool_calling={config.native_tool_calling}")
-                else:
-                    logger.debug("🧭 No user query found, using original system prompt")
-
-            except Exception as e:
-                logger.warning(f"Dynamic routing failed, using original prompt: {e}")
-
-        # Determine if context manager should be used (default to True)
-        # TEMPORARY FIX: Disable context manager to test tool calling
-        # Root cause: Context optimization might be breaking tool calling with v98store API
-        use_context_manager = False  # DISABLED for debugging
-        logger.info(f"🔧 THREAD MANAGER DEBUG: enable_context_manager={enable_context_manager}, use_context_manager={use_context_manager} (FORCED TO FALSE)")
             
         if max_xml_tool_calls > 0 and not config.max_xml_tool_calls:
             config.max_xml_tool_calls = max_xml_tool_calls
@@ -517,127 +433,12 @@
             # Always fetch messages (needed for LLM call)
             # Fast path just skips compression, not fetching!
             messages = await self.get_llm_messages(thread_id)
-
+            
             # Handle auto-continue context
             if auto_continue_state['count'] > 0 and auto_continue_state['continuous_state'].get('accumulated_content'):
                 partial_content = auto_continue_state['continuous_state']['accumulated_content']
                 messages.append({"role": "assistant", "content": partial_content})
 
-<<<<<<< HEAD
-            # 📊 LOG STAGE 1: Original context from DB
-            from litellm import token_counter
-            original_token_count = token_counter(model=llm_model, messages=messages)
-            logger.info(f"📊 CONTEXT STAGE 1 - Original from DB: {len(messages)} messages, {original_token_count} tokens")
-
-            # Log to GlitchTip for analysis
-            try:
-                import sentry_sdk
-                sentry_sdk.capture_message(
-                    f"Context Optimization - Stage 1: Original",
-                    level="info",
-                    extras={
-                        "stage": "1_original",
-                        "thread_id": thread_id,
-                        "message_count": len(messages),
-                        "token_count": original_token_count,
-                        "messages_preview": [
-                            {
-                                "role": msg.get("role"),
-                                "content_length": len(str(msg.get("content", ""))),
-                                "content_preview": str(msg.get("content", ""))[:200]
-                            }
-                            for msg in messages[:5]  # First 5 messages
-                        ]
-                    }
-                )
-            except Exception as e:
-                logger.warning(f"Failed to log to GlitchTip: {e}")
-
-            # Apply context compression if enabled
-            if use_context_manager:
-                logger.debug(f"Context manager enabled, compressing {len(messages)} messages")
-                ctx_mgr = ContextManager()
-                compressed_messages = ctx_mgr.compress_messages(
-                    messages, llm_model, max_tokens=llm_max_tokens
-                )
-                logger.debug(f"Context compression completed: {len(messages)} -> {len(compressed_messages)} messages")
-                messages = compressed_messages
-
-                # 📊 LOG STAGE 2: After context manager compression
-                compressed_token_count = token_counter(model=llm_model, messages=messages)
-                reduction_ratio = ((original_token_count - compressed_token_count) / original_token_count * 100) if original_token_count > 0 else 0
-                logger.info(f"📊 CONTEXT STAGE 2 - After compression: {len(messages)} messages, {compressed_token_count} tokens ({reduction_ratio:.1f}% reduction)")
-
-                # Log to GlitchTip
-                try:
-                    import sentry_sdk
-                    sentry_sdk.capture_message(
-                        f"Context Optimization - Stage 2: After Compression",
-                        level="info",
-                        extras={
-                            "stage": "2_compressed",
-                            "thread_id": thread_id,
-                            "message_count": len(messages),
-                            "token_count": compressed_token_count,
-                            "original_token_count": original_token_count,
-                            "reduction_ratio": f"{reduction_ratio:.1f}%",
-                            "messages_preview": [
-                                {
-                                    "role": msg.get("role"),
-                                    "content_length": len(str(msg.get("content", ""))),
-                                    "content_preview": str(msg.get("content", ""))[:200]
-                                }
-                                for msg in messages[:5]
-                            ]
-                        }
-                    )
-                except Exception as e:
-                    logger.warning(f"Failed to log to GlitchTip: {e}")
-            else:
-                logger.debug("Context manager disabled, using raw messages")
-
-            # Phase 1 Task 1.2.1: DISABLE aggressive optimization (broke tool calling)
-            # TEMPORARY FIX: Use original system prompt without optimization
-            logger.info(f"🔧 OPTIMIZATION DEBUG: use_context_manager={use_context_manager}")
-            optimized_system_prompt = system_prompt
-            original_system_prompt_length = len(system_prompt.get('content', '')) if isinstance(system_prompt, dict) else 0
-
-            logger.info(f"📝 Using original system prompt (optimization disabled): {original_system_prompt_length} chars")
-
-            # Log to GlitchTip
-            try:
-                import sentry_sdk
-                sentry_sdk.capture_message(
-                    "Optimization disabled - using original prompt",
-                    level="info",
-                    extras={"prompt_size": original_system_prompt_length}
-                )
-            except Exception as e:
-                logger.warning(f"Failed to log optimization status to GlitchTip: {e}")
-
-            # COMMENTED OUT: Aggressive optimization (99.8% reduction broke tool calling)
-            # try:
-            #     ctx_optimizer = ContextManager()
-            #     user_query = ""
-            #     if messages:
-            #         for msg in reversed(messages):
-            #             if isinstance(msg, dict) and msg.get('role') == 'user':
-            #                 user_query = str(msg.get('content', ''))[:200]
-            #                 break
-            #
-            #     if user_query and system_prompt and isinstance(system_prompt, dict):
-            #         original_content = system_prompt.get('content', '')
-            #         optimized_content = ctx_optimizer.get_optimized_system_prompt(user_query, original_content)
-            #         optimized_system_prompt = system_prompt.copy()
-            #         optimized_system_prompt['content'] = optimized_content
-            # except Exception as e:
-            #     logger.warning(f"System prompt optimization failed: {e}")
-            #     optimized_system_prompt = system_prompt
-
-            # Apply caching if enabled
-            if enable_prompt_caching:
-                prepared_messages = apply_anthropic_caching_strategy(optimized_system_prompt, messages, llm_model)
-=======
             # Apply context compression (only if needed based on fast path check)
             if ENABLE_CONTEXT_MANAGER:
                 if skip_fetch:
@@ -693,76 +494,12 @@
                     thread_id=thread_id,
                     force_recalc=force_rebuild
                 )
->>>>>>> 3faa9d7d
                 prepared_messages = validate_cache_blocks(prepared_messages, llm_model)
             else:
-                prepared_messages = [optimized_system_prompt] + messages
-
-            # TEMPORARY TEST: Disable tool calling to isolate issue
-            # Testing if v98store API works WITHOUT tools
-            openapi_tool_schemas = None
-            original_tool_count = 0
-            logger.info(f"🧪 TEST MODE: Tool calling DISABLED to test if v98store works without tools")
-
-            # 📊 LOG STAGE 3: Final optimized context (with system prompt + tools)
-            from litellm import token_counter
-            final_token_count = token_counter(model=llm_model, messages=prepared_messages)
-            tool_count = len(openapi_tool_schemas) if openapi_tool_schemas else 0
-
-            # Calculate tool reduction ratio
-            tool_reduction_ratio = ((original_tool_count - tool_count) / original_tool_count * 100) if original_tool_count > 0 else 0
-
-            # Calculate overall reduction from original
-            overall_reduction = ((original_token_count - final_token_count) / original_token_count * 100) if original_token_count > 0 else 0
-
-<<<<<<< HEAD
-            logger.info(f"📊 CONTEXT STAGE 3 - Final optimized: {len(prepared_messages)} messages, {final_token_count} tokens, {tool_count} tools")
-            logger.info(f"📊 OVERALL OPTIMIZATION: {original_token_count} → {final_token_count} tokens ({overall_reduction:.1f}% reduction)")
-            logger.info(f"📊 TOOL FILTERING: {original_tool_count} → {tool_count} tools ({tool_reduction_ratio:.1f}% reduction)")
-
-            # Log to GlitchTip
-            try:
-                import sentry_sdk
-                sentry_sdk.capture_message(
-                    f"Context Optimization - Stage 3: Final Optimized",
-                    level="info",
-                    extras={
-                        "stage": "3_final_optimized",
-                        "thread_id": thread_id,
-                        "message_count": len(prepared_messages),
-                        "token_count": final_token_count,
-                        "original_token_count": original_token_count,
-                        "overall_reduction_ratio": f"{overall_reduction:.1f}%",
-                        "tool_count": tool_count,
-                        "original_tool_count": original_tool_count,
-                        "tool_reduction_ratio": f"{tool_reduction_ratio:.1f}%",
-                        "system_prompt_original_length": original_system_prompt_length,
-                        "system_prompt_optimized_length": len(optimized_system_prompt.get('content', '')) if isinstance(optimized_system_prompt, dict) else 0,
-                        "prompt_caching_enabled": enable_prompt_caching,
-                        "context_manager_enabled": use_context_manager,
-                        "optimization_features": {
-                            "context_compression": use_context_manager,
-                            "system_prompt_optimization": True,
-                            "tool_filtering": config.native_tool_calling,
-                            "prompt_caching": enable_prompt_caching
-                        },
-                        "messages_preview": [
-                            {
-                                "role": msg.get("role"),
-                                "content_length": len(str(msg.get("content", ""))),
-                                "content_preview": str(msg.get("content", ""))[:200],
-                                "has_cache_control": "cache_control" in msg if isinstance(msg, dict) else False
-                            }
-                            for msg in prepared_messages[:5]
-                        ]
-                    }
-                )
-            except Exception as e:
-                logger.warning(f"Failed to log to GlitchTip: {e}")
-=======
+                prepared_messages = [system_prompt] + messages
+
             # Get tool schemas for LLM API call (after compression)
             openapi_tool_schemas = self.tool_registry.get_openapi_schemas() if config.native_tool_calling else None
->>>>>>> 3faa9d7d
 
             # Update generation tracking
             if generation:
@@ -781,41 +518,9 @@
                 except Exception as e:
                     logger.warning(f"Failed to update Langfuse generation: {e}")
 
-<<<<<<< HEAD
-            # Phase 1 Task 1.1.2: Log FINAL request metrics to GlitchTip (AFTER optimization)
-            try:
-                import sentry_sdk
-                from datetime import datetime
-                from litellm import token_counter
-
-                # Calculate FINAL token count (what's actually sent to LLM)
-                final_token_count = token_counter(model=llm_model, messages=prepared_messages)
-                final_tool_count = len(openapi_tool_schemas) if openapi_tool_schemas else 0
-
-                sentry_sdk.set_context("prompt_request", {
-                    "thread_id": thread_id,
-                    "model": llm_model,
-                    "prompt_size": final_token_count,  # Use token count, not char count
-                    "cache_enabled": enable_prompt_caching,
-                    "tool_count": final_tool_count,
-                    "temperature": llm_temperature,
-                    "max_tokens": llm_max_tokens,
-                    "timestamp": datetime.now().isoformat(),
-                    "message_count": len(prepared_messages),
-                    "native_tool_calling": config.native_tool_calling
-                })
-                sentry_sdk.capture_message(
-                    f"Prompt Request: {llm_model}, {final_token_count} tokens, {final_tool_count} tools",
-                    level="info"
-                )
-                logger.debug(f"📊 FINAL Request logged to GlitchTip: {final_token_count} tokens, {final_tool_count} tools")
-            except Exception as e:
-                logger.warning(f"Failed to log final request to GlitchTip: {e}")
-=======
             # Note: We don't log token count here because cached blocks give inaccurate counts
             # The LLM's usage.prompt_tokens (reported after the call) is the accurate source of truth
             logger.info(f"📤 Sending {len(prepared_messages)} prepared messages to LLM")
->>>>>>> 3faa9d7d
 
             # Make LLM call
             try:
@@ -937,43 +642,11 @@
             }
 
     def _check_auto_continue_trigger(
-        self, chunk: Dict[str, Any], auto_continue_state: Dict[str, Any],
+        self, chunk: Dict[str, Any], auto_continue_state: Dict[str, Any], 
         native_max_auto_continues: int
     ) -> bool:
         """Check if a response chunk should trigger auto-continue."""
-<<<<<<< HEAD
-        # Initialize tool_call_count if not present
-        if 'tool_call_count' not in auto_continue_state:
-            auto_continue_state['tool_call_count'] = 0
-
-        # Maximum tool calls per query (to prevent infinite loops)
-        MAX_TOOL_CALLS_PER_QUERY = 5
-
-        if chunk.get('type') == 'finish':
-            if chunk.get('finish_reason') == 'tool_calls':
-                # Increment tool call counter
-                auto_continue_state['tool_call_count'] += 1
-                tool_call_count = auto_continue_state['tool_call_count']
-
-                # Check if max tool calls reached
-                if tool_call_count >= MAX_TOOL_CALLS_PER_QUERY:
-                    logger.warning(f"⚠️ Max tool calls ({MAX_TOOL_CALLS_PER_QUERY}) reached. Stopping auto-continue to force final response.")
-                    auto_continue_state['active'] = False
-                    return False
-
-                if native_max_auto_continues > 0:
-                    logger.debug(f"Auto-continuing for tool_calls (tool call {tool_call_count}/{MAX_TOOL_CALLS_PER_QUERY}, iteration {auto_continue_state['count'] + 1}/{native_max_auto_continues})")
-                    auto_continue_state['active'] = True
-                    auto_continue_state['count'] += 1
-                    return True
-            elif chunk.get('finish_reason') == 'xml_tool_limit_reached':
-                logger.debug("Stopping auto-continue due to XML tool limit")
-                auto_continue_state['active'] = False
-
-        elif chunk.get('type') == 'status':
-=======
         if chunk.get('type') == 'status':
->>>>>>> 3faa9d7d
             try:
                 content = json.loads(chunk.get('content', '{}')) if isinstance(chunk.get('content'), str) else chunk.get('content', {})
                 finish_reason = content.get('finish_reason')
