from typing import Dict, Type, Any, List, Optional, Callable
from core.agentpress.tool import Tool, SchemaType
from core.utils.logger import logger
import json


class ToolRegistry:
    """Registry for managing and accessing tools.
    
    Maintains a collection of tool instances and their schemas, allowing for
    selective registration of tool functions and easy access to tool capabilities.
    
    Attributes:
        tools (Dict[str, Dict[str, Any]]): OpenAPI-style tools and schemas
        
    Methods:
        register_tool: Register a tool with optional function filtering
        get_tool: Get a specific tool by name
        get_openapi_schemas: Get OpenAPI schemas for function calling
    """
    
    def __init__(self):
        """Initialize a new ToolRegistry instance."""
        self.tools = {}
        logger.debug("Initialized new ToolRegistry instance")
    
    def register_tool(self, tool_class: Type[Tool], function_names: Optional[List[str]] = None, **kwargs):
        """Register a tool with optional function filtering.
        
        Args:
            tool_class: The tool class to register
            function_names: Optional list of specific functions to register
            **kwargs: Additional arguments passed to tool initialization
            
        Notes:
            - If function_names is None, all functions are registered
            - Handles OpenAPI schema registration
        """
        # logger.debug(f"Registering tool class: {tool_class.__name__}")
        tool_instance = tool_class(**kwargs)
        schemas = tool_instance.get_schemas()
        
        # logger.debug(f"Available schemas for {tool_class.__name__}: {list(schemas.keys())}")
        
        registered_openapi = 0
        
        for func_name, schema_list in schemas.items():
            if function_names is None or func_name in function_names:
                for schema in schema_list:
                    if schema.schema_type == SchemaType.OPENAPI:
                        self.tools[func_name] = {
                            "instance": tool_instance,
                            "schema": schema
                        }
                        registered_openapi += 1
                        # logger.debug(f"Registered OpenAPI function {func_name} from {tool_class.__name__}")
        
        # logger.debug(f"Tool registration complete for {tool_class.__name__}: {registered_openapi} OpenAPI functions")

    def get_available_functions(self) -> Dict[str, Callable]:
        """Get all available tool functions.
        
        Returns:
            Dict mapping function names to their implementations
        """
        available_functions = {}
        
        # Get OpenAPI tool functions
        for tool_name, tool_info in self.tools.items():
            tool_instance = tool_info['instance']
            function_name = tool_name
            function = getattr(tool_instance, function_name)
            available_functions[function_name] = function
            
        # logger.debug(f"Retrieved {len(available_functions)} available functions")
        return available_functions

    def get_tool(self, tool_name: str) -> Dict[str, Any]:
        """Get a specific tool by name.
        
        Args:
            tool_name: Name of the tool function
            
        Returns:
            Dict containing tool instance and schema, or empty dict if not found
        """
        tool = self.tools.get(tool_name, {})
        if not tool:
            logger.warning(f"Tool not found: {tool_name}")
        return tool

    def get_openapi_schemas(self) -> List[Dict[str, Any]]:
        """Get OpenAPI schemas for function calling.
        
        Returns:
            List of OpenAPI-compatible schema definitions
        """
        schemas = [
            tool_info['schema'].schema 
            for tool_info in self.tools.values()
            if tool_info['schema'].schema_type == SchemaType.OPENAPI
        ]
        # logger.debug(f"Retrieved {len(schemas)} OpenAPI schemas")
        return schemas
<<<<<<< HEAD

    def get_usage_examples(self) -> Dict[str, str]:
        """Get usage examples for tools.
        
        Returns:
            Dict mapping function names to their usage examples
        """
        examples = {}
        
        # Get all registered tools and their schemas
        for tool_name, tool_info in self.tools.items():
            tool_instance = tool_info['instance']
            all_schemas = tool_instance.get_schemas()
            
            # Look for usage examples for this function
            if tool_name in all_schemas:
                for schema in all_schemas[tool_name]:
                    if schema.schema_type == SchemaType.USAGE_EXAMPLE:
                        examples[tool_name] = schema.schema.get('example', '')
                        # logger.debug(f"Found usage example for {tool_name}")
                        break
        
        # logger.debug(f"Retrieved {len(examples)} usage examples")
        return examples

    def get_filtered_schemas(self, query: str = "") -> List[Dict[str, Any]]:
        """Get balanced tool schemas - essential tools + query-specific tools."""
        if not query.strip():
            return self.get_openapi_schemas()

        query_lower = query.lower()

        # Essential tools that should ALWAYS be available (using ACTUAL registered tool names)
        essential_tools = [
            # Core communication & feedback
            'ask', 'complete',  # User communication

            # Web research (CONFIRMED available)
            'web_search', 'scrape_webpage',  # Web research

            # Task management (CONFIRMED available)
            'create_tasks', 'update_tasks', 'view_tasks',  # Task management

            # File operations (CONFIRMED available)
            'str_replace', 'create_file', 'edit_file',  # File operations
            'search_files', 'full_file_rewrite',  # Extended file ops

            # Browser operations
            'browser_navigate_to', 'browser_act', 'browser_extract_content',

            # Command execution
            'execute_command', 'check_command_output', 'terminate_command',

            # Image and media
            'load_image', 'image_search',

            # Utility
            'expand_message', 'wait'
        ]

        # Query-specific tool categories (using ACTUAL registered tool names)
        query_specific_categories = {
            'file_ops': ['delete_file', 'upload_file'],
            'git_ops': [],  # No git tools currently registered
            'browser_ops': ['browser_screenshot', 'web_browser_takeover'],
            'process_ops': ['list_commands'],
            'memory_ops': ['global_kb_create_folder', 'global_kb_list_contents', 'global_kb_upload_file'],
            'advanced_ops': ['designer_create_or_edit', 'image_edit_or_generate'],
            'data_ops': ['execute_data_provider_call', 'get_data_provider_endpoints'],
            'presentation_ops': ['create_presentation_outline', 'create_slide', 'present_presentation'],
            'document_ops': ['create_document', 'read_document', 'delete_document'],
            'sheet_ops': ['create_sheet', 'analyze_sheet', 'format_sheet', 'update_sheet', 'view_sheet']
        }

        # Start with essential tools
        relevant_tools = essential_tools.copy()

        # Add query-specific tools based on keywords (order matters - more specific first)

        # Check for spreadsheet operations first (most specific)
        if any(phrase in query_lower for phrase in ['spreadsheet', 'excel file', 'csv file', 'sheet data']):
            relevant_tools.extend(query_specific_categories['sheet_ops'])
        # Only add data_ops if NOT a spreadsheet query and has specific data provider keywords
        elif any(phrase in query_lower for phrase in ['data provider', 'api call', 'endpoint']):
            relevant_tools.extend(query_specific_categories['data_ops'])

        # Other categories
        if any(word in query_lower for word in ['file', 'code', 'edit', 'create', 'read', 'write', 'programming']):
            relevant_tools.extend(query_specific_categories['file_ops'])
        if any(word in query_lower for word in ['git', 'commit', 'branch', 'repository', 'version']):
            relevant_tools.extend(query_specific_categories['git_ops'])
        if any(word in query_lower for word in ['browser', 'chrome', 'navigate', 'click', 'website']):
            relevant_tools.extend(query_specific_categories['browser_ops'])
        if any(word in query_lower for word in ['run', 'execute', 'command', 'process', 'terminal']):
            relevant_tools.extend(query_specific_categories['process_ops'])
        if any(word in query_lower for word in ['memory', 'remember', 'knowledge', 'entity', 'kb']):
            relevant_tools.extend(query_specific_categories['memory_ops'])
        if any(word in query_lower for word in ['diagram', 'chart', 'visualization', 'design']):
            relevant_tools.extend(query_specific_categories['advanced_ops'])
        if any(word in query_lower for word in ['presentation', 'slide', 'present', 'powerpoint']):
            relevant_tools.extend(query_specific_categories['presentation_ops'])
        if any(word in query_lower for word in ['document', 'doc creation', 'text document']):
            relevant_tools.extend(query_specific_categories['document_ops'])

        # Filter schemas - use exact matching for essential tools, partial for others
        filtered = []
        for tool_name, tool_info in self.tools.items():
            # Exact match for essential tools or partial match for query-specific tools
            if (tool_name in relevant_tools or
                any(relevant in tool_name or tool_name.startswith(relevant) for relevant in relevant_tools)):
                if tool_info['schema'].schema_type == SchemaType.OPENAPI:
                    filtered.append(tool_info['schema'].schema)

        logger.debug(f"Balanced tool filtering: {len(filtered)}/{len(self.tools)} tools for query: '{query[:50]}...'")
        return filtered

    def get_minimal_schemas(self, query_context: str = "") -> List[Dict[str, Any]]:
        """Get minimal tool schemas with only essential information."""

        full_schemas = self.get_filtered_schemas(query_context)
        minimal_schemas = []

        for schema in full_schemas:
            # Keep only essential fields
            minimal_schema = {
                'type': 'function',
                'function': {
                    'name': schema['function']['name'],
                    'description': self.compress_description(schema['function']['description']),
                    'parameters': self.compress_parameters(schema['function']['parameters'])
                }
            }
            minimal_schemas.append(minimal_schema)

        logger.debug(f"Schema compression: {len(full_schemas)} schemas minimized")
        return minimal_schemas

    def compress_description(self, description: str) -> str:
        """Compress tool description to essential information."""
        if not description:
            return description

        # Keep only first sentence or up to 60 characters
        sentences = description.split('.')
        if sentences and sentences[0]:
            first_sentence = sentences[0].strip()
            if len(first_sentence) <= 60:
                return first_sentence
            else:
                return first_sentence[:57] + '...'

        return description[:60] + ('...' if len(description) > 60 else '')

    def compress_parameters(self, parameters: Dict[str, Any]) -> Dict[str, Any]:
        """Compress parameter descriptions."""
        if not isinstance(parameters, dict) or 'properties' not in parameters:
            return parameters

        compressed_props = {}
        for prop_name, prop_info in parameters['properties'].items():
            if isinstance(prop_info, dict):
                compressed_props[prop_name] = {
                    'type': prop_info.get('type', 'string'),
                    'description': self.compress_description(prop_info.get('description', ''))
                }
            else:
                compressed_props[prop_name] = prop_info

        return {
            'type': parameters.get('type', 'object'),
            'properties': compressed_props,
            'required': parameters.get('required', [])
        }
=======
>>>>>>> 3faa9d7d
<|MERGE_RESOLUTION|>--- conflicted
+++ resolved
@@ -102,179 +102,3 @@
         ]
         # logger.debug(f"Retrieved {len(schemas)} OpenAPI schemas")
         return schemas
-<<<<<<< HEAD
-
-    def get_usage_examples(self) -> Dict[str, str]:
-        """Get usage examples for tools.
-        
-        Returns:
-            Dict mapping function names to their usage examples
-        """
-        examples = {}
-        
-        # Get all registered tools and their schemas
-        for tool_name, tool_info in self.tools.items():
-            tool_instance = tool_info['instance']
-            all_schemas = tool_instance.get_schemas()
-            
-            # Look for usage examples for this function
-            if tool_name in all_schemas:
-                for schema in all_schemas[tool_name]:
-                    if schema.schema_type == SchemaType.USAGE_EXAMPLE:
-                        examples[tool_name] = schema.schema.get('example', '')
-                        # logger.debug(f"Found usage example for {tool_name}")
-                        break
-        
-        # logger.debug(f"Retrieved {len(examples)} usage examples")
-        return examples
-
-    def get_filtered_schemas(self, query: str = "") -> List[Dict[str, Any]]:
-        """Get balanced tool schemas - essential tools + query-specific tools."""
-        if not query.strip():
-            return self.get_openapi_schemas()
-
-        query_lower = query.lower()
-
-        # Essential tools that should ALWAYS be available (using ACTUAL registered tool names)
-        essential_tools = [
-            # Core communication & feedback
-            'ask', 'complete',  # User communication
-
-            # Web research (CONFIRMED available)
-            'web_search', 'scrape_webpage',  # Web research
-
-            # Task management (CONFIRMED available)
-            'create_tasks', 'update_tasks', 'view_tasks',  # Task management
-
-            # File operations (CONFIRMED available)
-            'str_replace', 'create_file', 'edit_file',  # File operations
-            'search_files', 'full_file_rewrite',  # Extended file ops
-
-            # Browser operations
-            'browser_navigate_to', 'browser_act', 'browser_extract_content',
-
-            # Command execution
-            'execute_command', 'check_command_output', 'terminate_command',
-
-            # Image and media
-            'load_image', 'image_search',
-
-            # Utility
-            'expand_message', 'wait'
-        ]
-
-        # Query-specific tool categories (using ACTUAL registered tool names)
-        query_specific_categories = {
-            'file_ops': ['delete_file', 'upload_file'],
-            'git_ops': [],  # No git tools currently registered
-            'browser_ops': ['browser_screenshot', 'web_browser_takeover'],
-            'process_ops': ['list_commands'],
-            'memory_ops': ['global_kb_create_folder', 'global_kb_list_contents', 'global_kb_upload_file'],
-            'advanced_ops': ['designer_create_or_edit', 'image_edit_or_generate'],
-            'data_ops': ['execute_data_provider_call', 'get_data_provider_endpoints'],
-            'presentation_ops': ['create_presentation_outline', 'create_slide', 'present_presentation'],
-            'document_ops': ['create_document', 'read_document', 'delete_document'],
-            'sheet_ops': ['create_sheet', 'analyze_sheet', 'format_sheet', 'update_sheet', 'view_sheet']
-        }
-
-        # Start with essential tools
-        relevant_tools = essential_tools.copy()
-
-        # Add query-specific tools based on keywords (order matters - more specific first)
-
-        # Check for spreadsheet operations first (most specific)
-        if any(phrase in query_lower for phrase in ['spreadsheet', 'excel file', 'csv file', 'sheet data']):
-            relevant_tools.extend(query_specific_categories['sheet_ops'])
-        # Only add data_ops if NOT a spreadsheet query and has specific data provider keywords
-        elif any(phrase in query_lower for phrase in ['data provider', 'api call', 'endpoint']):
-            relevant_tools.extend(query_specific_categories['data_ops'])
-
-        # Other categories
-        if any(word in query_lower for word in ['file', 'code', 'edit', 'create', 'read', 'write', 'programming']):
-            relevant_tools.extend(query_specific_categories['file_ops'])
-        if any(word in query_lower for word in ['git', 'commit', 'branch', 'repository', 'version']):
-            relevant_tools.extend(query_specific_categories['git_ops'])
-        if any(word in query_lower for word in ['browser', 'chrome', 'navigate', 'click', 'website']):
-            relevant_tools.extend(query_specific_categories['browser_ops'])
-        if any(word in query_lower for word in ['run', 'execute', 'command', 'process', 'terminal']):
-            relevant_tools.extend(query_specific_categories['process_ops'])
-        if any(word in query_lower for word in ['memory', 'remember', 'knowledge', 'entity', 'kb']):
-            relevant_tools.extend(query_specific_categories['memory_ops'])
-        if any(word in query_lower for word in ['diagram', 'chart', 'visualization', 'design']):
-            relevant_tools.extend(query_specific_categories['advanced_ops'])
-        if any(word in query_lower for word in ['presentation', 'slide', 'present', 'powerpoint']):
-            relevant_tools.extend(query_specific_categories['presentation_ops'])
-        if any(word in query_lower for word in ['document', 'doc creation', 'text document']):
-            relevant_tools.extend(query_specific_categories['document_ops'])
-
-        # Filter schemas - use exact matching for essential tools, partial for others
-        filtered = []
-        for tool_name, tool_info in self.tools.items():
-            # Exact match for essential tools or partial match for query-specific tools
-            if (tool_name in relevant_tools or
-                any(relevant in tool_name or tool_name.startswith(relevant) for relevant in relevant_tools)):
-                if tool_info['schema'].schema_type == SchemaType.OPENAPI:
-                    filtered.append(tool_info['schema'].schema)
-
-        logger.debug(f"Balanced tool filtering: {len(filtered)}/{len(self.tools)} tools for query: '{query[:50]}...'")
-        return filtered
-
-    def get_minimal_schemas(self, query_context: str = "") -> List[Dict[str, Any]]:
-        """Get minimal tool schemas with only essential information."""
-
-        full_schemas = self.get_filtered_schemas(query_context)
-        minimal_schemas = []
-
-        for schema in full_schemas:
-            # Keep only essential fields
-            minimal_schema = {
-                'type': 'function',
-                'function': {
-                    'name': schema['function']['name'],
-                    'description': self.compress_description(schema['function']['description']),
-                    'parameters': self.compress_parameters(schema['function']['parameters'])
-                }
-            }
-            minimal_schemas.append(minimal_schema)
-
-        logger.debug(f"Schema compression: {len(full_schemas)} schemas minimized")
-        return minimal_schemas
-
-    def compress_description(self, description: str) -> str:
-        """Compress tool description to essential information."""
-        if not description:
-            return description
-
-        # Keep only first sentence or up to 60 characters
-        sentences = description.split('.')
-        if sentences and sentences[0]:
-            first_sentence = sentences[0].strip()
-            if len(first_sentence) <= 60:
-                return first_sentence
-            else:
-                return first_sentence[:57] + '...'
-
-        return description[:60] + ('...' if len(description) > 60 else '')
-
-    def compress_parameters(self, parameters: Dict[str, Any]) -> Dict[str, Any]:
-        """Compress parameter descriptions."""
-        if not isinstance(parameters, dict) or 'properties' not in parameters:
-            return parameters
-
-        compressed_props = {}
-        for prop_name, prop_info in parameters['properties'].items():
-            if isinstance(prop_info, dict):
-                compressed_props[prop_name] = {
-                    'type': prop_info.get('type', 'string'),
-                    'description': self.compress_description(prop_info.get('description', ''))
-                }
-            else:
-                compressed_props[prop_name] = prop_info
-
-        return {
-            'type': parameters.get('type', 'object'),
-            'properties': compressed_props,
-            'required': parameters.get('required', [])
-        }
-=======
->>>>>>> 3faa9d7d
