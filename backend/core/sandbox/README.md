# Agent Sandbox

This directory contains the agent sandbox implementation - a Docker-based virtual environment that agents use as their own computer to execute tasks, access the web, and manipulate files.

## Overview

The sandbox provides a complete containerized Linux environment with:
- Chrome browser for web interactions
- VNC server for accessing the Web User
- Web server for serving content (port 8080) -> loading html files from the /workspace directory
- Full file system access
- Full sudo access

## Customizing the Sandbox

You can modify the sandbox environment for development or to add new capabilities:

1. Edit files in the `docker/` directory
2. Build a custom image:
   ```
   cd backend/sandbox/docker
   docker compose build
<<<<<<< HEAD
   docker push epsilon/chainlens:0.1.3.19
=======
   docker push kortix/suna:0.1.3.24
>>>>>>> 3faa9d7d
   ```
3. Test your changes locally using docker-compose

## Using a Custom Snapshot

To use your custom sandbox snapshot:

1. Change the `image` parameter in `docker-compose.yml` (that defines the image name `epsilon/chainlens:___`)
2. Build and create a snapshot in Daytona with the same name
3. Update the snapshot name in `backend/sandbox/sandbox.py` in the `create_sandbox` function
4. If using Daytona for deployment, update the snapshot reference there as well

## Publishing New Versions

When publishing a new version of the sandbox:

1. Update the version number in `docker-compose.yml` (e.g., from `0.1.2` to `0.1.3`)
2. Build the new image: `docker compose build`
3. Push the new version: `docker push epsilon/chainlens:0.1.3`
4. Create a new snapshot in Daytona with the same name
5. Update all references to the snapshot version in:
   - `backend/utils/config.py`
   - Daytona snapshots
   - Any other services using this snapshot<|MERGE_RESOLUTION|>--- conflicted
+++ resolved
@@ -20,11 +20,7 @@
    ```
    cd backend/sandbox/docker
    docker compose build
-<<<<<<< HEAD
-   docker push epsilon/chainlens:0.1.3.19
-=======
    docker push kortix/suna:0.1.3.24
->>>>>>> 3faa9d7d
    ```
 3. Test your changes locally using docker-compose
 
@@ -32,7 +28,7 @@
 
 To use your custom sandbox snapshot:
 
-1. Change the `image` parameter in `docker-compose.yml` (that defines the image name `epsilon/chainlens:___`)
+1. Change the `image` parameter in `docker-compose.yml` (that defines the image name `kortix/suna:___`)
 2. Build and create a snapshot in Daytona with the same name
 3. Update the snapshot name in `backend/sandbox/sandbox.py` in the `create_sandbox` function
 4. If using Daytona for deployment, update the snapshot reference there as well
@@ -43,7 +39,7 @@
 
 1. Update the version number in `docker-compose.yml` (e.g., from `0.1.2` to `0.1.3`)
 2. Build the new image: `docker compose build`
-3. Push the new version: `docker push epsilon/chainlens:0.1.3`
+3. Push the new version: `docker push kortix/suna:0.1.3`
 4. Create a new snapshot in Daytona with the same name
 5. Update all references to the snapshot version in:
    - `backend/utils/config.py`
