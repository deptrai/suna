services:
  epsilon-chainlens:
    platform: linux/amd64
    build:
      context: .
      dockerfile: ${DOCKERFILE:-Dockerfile}
      args:
        TARGETPLATFORM: ${TARGETPLATFORM:-linux/amd64}
<<<<<<< HEAD
    image: epsilon/chainlens:0.1.3.19
=======
    image: kortix/suna:0.1.3.24
>>>>>>> 3faa9d7d
    ports:
      - "6080:6080"  # noVNC web interface
      - "5901:5901"  # VNC port
      - "9222:9222"  # Chrome remote debugging port
      - "8004:8004"  # Browser API server port
      - "8080:8080"  # HTTP server port
    environment:
      - ANONYMIZED_TELEMETRY=${ANONYMIZED_TELEMETRY:-false}
      - CHROME_PATH=/usr/bin/google-chrome
      - CHROME_USER_DATA=/app/data/chrome_data
      - CHROME_PERSISTENT_SESSION=${CHROME_PERSISTENT_SESSION:-false}
      - CHROME_CDP=${CHROME_CDP:-http://localhost:9222}
      - DISPLAY=:99
      - PLAYWRIGHT_BROWSERS_PATH=/ms-playwright
      - RESOLUTION=${RESOLUTION:-1024x768x24}
      - RESOLUTION_WIDTH=${RESOLUTION_WIDTH:-1024}
      - RESOLUTION_HEIGHT=${RESOLUTION_HEIGHT:-768}
      - VNC_PASSWORD=${VNC_PASSWORD:-vncpassword}
      - CHROME_DEBUGGING_PORT=9222
      - CHROME_DEBUGGING_HOST=localhost
      - CHROME_FLAGS=${CHROME_FLAGS:-"--single-process --no-first-run --no-default-browser-check --disable-background-networking --disable-background-timer-throttling --disable-backgrounding-occluded-windows --disable-breakpad --disable-component-extensions-with-background-pages --disable-dev-shm-usage --disable-extensions --disable-features=TranslateUI --disable-ipc-flooding-protection --disable-renderer-backgrounding --enable-features=NetworkServiceInProcess2 --force-color-profile=srgb --metrics-recording-only --mute-audio --no-sandbox --disable-gpu"}
    volumes:
      - /tmp/.X11-unix:/tmp/.X11-unix
    restart: unless-stopped
    shm_size: '2gb'
    cap_add:
      - SYS_ADMIN
    security_opt:
      - seccomp=unconfined
    tmpfs:
      - /tmp
    healthcheck:
      test: ["CMD", "nc", "-z", "localhost", "5901"]
      interval: 10s
      timeout: 5s
      retries: 3<|MERGE_RESOLUTION|>--- conflicted
+++ resolved
@@ -1,16 +1,12 @@
 services:
-  epsilon-chainlens:
+  kortix-suna:
     platform: linux/amd64
     build:
       context: .
       dockerfile: ${DOCKERFILE:-Dockerfile}
       args:
         TARGETPLATFORM: ${TARGETPLATFORM:-linux/amd64}
-<<<<<<< HEAD
-    image: epsilon/chainlens:0.1.3.19
-=======
     image: kortix/suna:0.1.3.24
->>>>>>> 3faa9d7d
     ports:
       - "6080:6080"  # noVNC web interface
       - "5901:5901"  # VNC port
