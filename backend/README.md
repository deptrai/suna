--- conflicted
+++ resolved
@@ -1,7 +1,3 @@
-<<<<<<< HEAD
-# Chainlens Backend
-=======
->>>>>>> 3faa9d7d
 
 **1. Launching the backend**
 
